# Changelog

All notable changes to Crawl4AI will be documented in this file.

The format is based on [Keep a Changelog](https://keepachangelog.com/en/1.0.0/),
and this project adheres to [Semantic Versioning](https://semver.org/spec/v2.0.0.html).

---

<<<<<<< HEAD
## [0.4.267] - 2025 - 01 - 06

### Added
- **Windows Event Loop Configuration**: Introduced a utility function `configure_windows_event_loop` to resolve `NotImplementedError` for asyncio subprocesses on Windows. ([#utils.py](crawl4ai/utils.py), [#tutorials/async-webcrawler-basics.md](docs/md_v3/tutorials/async-webcrawler-basics.md))
- **`page_need_scroll` Method**: Added a method to determine if a page requires scrolling before taking actions in `AsyncPlaywrightCrawlerStrategy`. ([#async_crawler_strategy.py](crawl4ai/async_crawler_strategy.py))

### Changed
=======
### Changed
Okay, here's a detailed changelog in Markdown format, generated from the provided git diff and commit history. I've focused on user-facing changes, fixes, and features, and grouped them as requested:

## Version 0.4.3b2 (2025-01-21)

This release introduces several powerful new features, including robots.txt compliance, dynamic proxy support, LLM-powered schema generation, and improved documentation.

### Features

-   **Robots.txt Compliance:**
    -   Added robots.txt compliance support with efficient SQLite-based caching.
    -   New `check_robots_txt` parameter in `CrawlerRunConfig` to enable robots.txt checking before crawling a URL.
    -   Automated robots.txt checking is now integrated into `AsyncWebCrawler` with 403 status codes for blocked URLs.
    
-   **Proxy Configuration:**
    -   Added proxy configuration support to `CrawlerRunConfig`, allowing dynamic proxy settings per crawl request.
    -   Updated documentation with examples for using proxy configuration in crawl operations.

-   **LLM-Powered Schema Generation:**
    -   Introduced a new utility for automatic CSS and XPath schema generation using OpenAI or Ollama models.
    -   Added comprehensive documentation and examples for schema generation.
    -   New prompt templates optimized for HTML schema analysis.

-   **URL Redirection Tracking:**
    -   Added URL redirection tracking to capture the final URL after any redirects.
    -   The final URL is now available in the `redirected_url` field of the `AsyncCrawlResponse` object.

-   **Enhanced Streamlined Documentation:**
    -   Refactored and improved the documentation structure for clarity and ease of use.
    -   Added detailed explanations of new features and updated examples.

-   **Improved Browser Context Management:**
    -   Enhanced the management of browser contexts and added shared data support.
    -   Introduced the `shared_data` parameter in `CrawlerRunConfig` to pass data between hooks.

-   **Memory Dispatcher System:**
    -   Migrated to a memory dispatcher system with enhanced monitoring capabilities.
    -   Introduced `MemoryAdaptiveDispatcher` and `SemaphoreDispatcher` for improved resource management.
    -   Added `RateLimiter` for rate limiting support.
    -   New `CrawlerMonitor` for real-time monitoring of crawler operations.

-   **Streaming Support:**
    -   Added streaming support for processing crawled URLs as they are processed.
    -   Enabled streaming mode with the `stream` parameter in `CrawlerRunConfig`.

-   **Content Scraping Strategy:**
    -   Introduced a new `LXMLWebScrapingStrategy` for faster content scraping.
    -   Added support for selecting the scraping strategy via the `scraping_strategy` parameter in `CrawlerRunConfig`.

### Bug Fixes

-   **Browser Path Management:**
    -   Improved browser path management for consistent behavior across different environments.

-   **Memory Threshold:**
    -   Adjusted the default memory threshold to improve resource utilization.

-   **Pydantic Model Fields:**
    -   Made several model fields optional with default values to improve flexibility.

### Refactor

-   **Documentation Structure:**
    -   Reorganized documentation structure to improve navigation and readability.
    -   Updated styles and added new sections for advanced features.

-   **Scraping Mode:**
    -   Replaced the `ScrapingMode` enum with a strategy pattern for more flexible content scraping.

-   **Version Update:**
    -   Updated the version to `0.4.248`.

-   **Code Cleanup:**
    -   Removed unused files and improved type hints.
    -   Applied Ruff corrections for code quality.

-   **Updated dependencies:**
    -   Updated dependencies to their latest versions to ensure compatibility and security.

-   **Ignored certain patterns and directories:**
    -   Updated `.gitignore` and `.codeiumignore` to ignore additional patterns and directories, streamlining the development environment.

-   **Simplified Personal Story in README:**
    -   Streamlined the personal story and project vision in the `README.md` for clarity.

-   **Removed Deprecated Files:**
    -   Deleted several deprecated files and examples that are no longer relevant.

---
**Previous Releases:**

### 0.4.24x (2024-12-31)
-   **Enhanced SSL & Security**: New SSL certificate handling with custom paths and validation options for secure crawling.
-   **Smart Content Filtering**: Advanced filtering system with regex support and efficient chunking strategies.
-   **Improved JSON Extraction**: Support for complex JSONPath, JSON-CSS, and Microdata extraction.
-   **New Field Types**: Added `computed`, `conditional`, `aggregate`, and `template` field types.
-   **Performance Boost**: Optimized caching, parallel processing, and memory management.
-   **Better Error Handling**: Enhanced debugging capabilities with detailed error tracking.
-   **Security Features**: Improved input validation and safe expression evaluation.

### 0.4.247 (2025-01-06)

#### Added
- **Windows Event Loop Configuration**: Introduced a utility function `configure_windows_event_loop` to resolve `NotImplementedError` for asyncio subprocesses on Windows. ([#utils.py](crawl4ai/utils.py), [#tutorials/async-webcrawler-basics.md](docs/md_v3/tutorials/async-webcrawler-basics.md))
- **`page_need_scroll` Method**: Added a method to determine if a page requires scrolling before taking actions in `AsyncPlaywrightCrawlerStrategy`. ([#async_crawler_strategy.py](crawl4ai/async_crawler_strategy.py))

#### Changed
>>>>>>> dde14eba
- **Version Bump**: Updated the version from `0.4.246` to `0.4.247`. ([#__version__.py](crawl4ai/__version__.py))
- **Improved Scrolling Logic**: Enhanced scrolling methods in `AsyncPlaywrightCrawlerStrategy` by adding a `scroll_delay` parameter for better control. ([#async_crawler_strategy.py](crawl4ai/async_crawler_strategy.py))
- **Markdown Generation Example**: Updated the `hello_world.py` example to reflect the latest API changes and better illustrate features. ([#examples/hello_world.py](docs/examples/hello_world.py))
- **Documentation Update**: 
  - Added Windows-specific instructions for handling asyncio event loops. ([#async-webcrawler-basics.md](docs/md_v3/tutorials/async-webcrawler-basics.md))

<<<<<<< HEAD
### Removed
- **Legacy Markdown Generation Code**: Removed outdated and unused code for markdown generation in `content_scraping_strategy.py`. ([#content_scraping_strategy.py](crawl4ai/content_scraping_strategy.py))

### Fixed
=======
#### Removed
- **Legacy Markdown Generation Code**: Removed outdated and unused code for markdown generation in `content_scraping_strategy.py`. ([#content_scraping_strategy.py](crawl4ai/content_scraping_strategy.py))

#### Fixed
>>>>>>> dde14eba
- **Page Closing to Prevent Memory Leaks**:
  - **Description**: Added a `finally` block to ensure pages are closed when no `session_id` is provided.
  - **Impact**: Prevents memory leaks caused by lingering pages after a crawl.
  - **File**: [`async_crawler_strategy.py`](crawl4ai/async_crawler_strategy.py)
  - **Code**:
    ```python
    finally:
        # If no session_id is given we should close the page
        if not config.session_id:
            await page.close()
    ```
- **Multiple Element Selection**: Modified `_get_elements` in `JsonCssExtractionStrategy` to return all matching elements instead of just the first one, ensuring comprehensive extraction. ([#extraction_strategy.py](crawl4ai/extraction_strategy.py))
- **Error Handling in Scrolling**: Added robust error handling to ensure scrolling proceeds safely even if a configuration is missing. ([#async_crawler_strategy.py](crawl4ai/async_crawler_strategy.py))

<<<<<<< HEAD
### Other
- **Git Ignore Update**: Added `/plans` to `.gitignore` for better development environment consistency. ([#.gitignore](.gitignore))

=======
## [0.4.267] - 2025 - 01 - 06

### Added
- **Windows Event Loop Configuration**: Introduced a utility function `configure_windows_event_loop` to resolve `NotImplementedError` for asyncio subprocesses on Windows. ([#utils.py](crawl4ai/utils.py), [#tutorials/async-webcrawler-basics.md](docs/md_v3/tutorials/async-webcrawler-basics.md))
- **`page_need_scroll` Method**: Added a method to determine if a page requires scrolling before taking actions in `AsyncPlaywrightCrawlerStrategy`. ([#async_crawler_strategy.py](crawl4ai/async_crawler_strategy.py))
>>>>>>> dde14eba

## [0.4.24] - 2024-12-31

### Added
- **Browser and SSL Handling**
  - SSL certificate validation options in extraction strategies
  - Custom certificate paths support
  - Configurable certificate validation skipping
  - Enhanced response status code handling with retry logic

- **Content Processing**
  - New content filtering system with regex support
  - Advanced chunking strategies for large content
  - Memory-efficient parallel processing
  - Configurable chunk size optimization

- **JSON Extraction**
  - Complex JSONPath expression support
  - JSON-CSS and Microdata extraction
  - RDFa parsing capabilities
  - Advanced data transformation pipeline

- **Field Types**
  - New field types: `computed`, `conditional`, `aggregate`, `template`
  - Field inheritance system
  - Reusable field definitions
  - Custom validation rules

### Changed
- **Performance**
  - Optimized selector compilation with caching
  - Improved HTML parsing efficiency
  - Enhanced memory management for large documents
  - Batch processing optimizations

- **Error Handling**
  - More detailed error messages and categorization
  - Enhanced debugging capabilities
  - Improved performance metrics tracking
  - Better error recovery mechanisms

### Deprecated
- Old field computation method using `eval`
- Direct browser manipulation without proper SSL handling
- Simple text-based content filtering

### Removed
- Legacy extraction patterns without proper error handling
- Unsafe eval-based field computation
- Direct DOM manipulation without sanitization

### Fixed
- Memory leaks in large document processing
- SSL certificate validation issues
- Incorrect handling of nested JSON structures
- Performance bottlenecks in parallel processing

### Security
- Improved input validation and sanitization
- Safe expression evaluation system
- Enhanced resource protection
- Rate limiting implementation

## [0.4.1] - 2024-12-08

### **File: `crawl4ai/async_crawler_strategy.py`**

#### **New Parameters and Attributes Added**
- **`text_mode` (boolean)**: Enables text-only mode, disables images, JavaScript, and GPU-related features for faster, minimal rendering.
- **`light_mode` (boolean)**: Optimizes the browser by disabling unnecessary background processes and features for efficiency.
- **`viewport_width` and `viewport_height`**: Dynamically adjusts based on `text_mode` mode (default values: 800x600 for `text_mode`, 1920x1080 otherwise).
- **`extra_args`**: Adds browser-specific flags for `text_mode` mode.
- **`adjust_viewport_to_content`**: Dynamically adjusts the viewport to the content size for accurate rendering.

#### **Browser Context Adjustments**
- Added **`viewport` adjustments**: Dynamically computed based on `text_mode` or custom configuration.
- Enhanced support for `light_mode` and `text_mode` by adding specific browser arguments to reduce resource consumption.

#### **Dynamic Content Handling**
- **Full Page Scan Feature**:
  - Scrolls through the entire page while dynamically detecting content changes.
  - Ensures scrolling stops when no new dynamic content is loaded.

#### **Session Management**
- Added **`create_session`** method:
  - Creates a new browser session and assigns a unique ID.
  - Supports persistent and non-persistent contexts with full compatibility for cookies, headers, and proxies.

#### **Improved Content Loading and Adjustment**
- **`adjust_viewport_to_content`**:
  - Automatically adjusts viewport to match content dimensions.
  - Includes scaling via Chrome DevTools Protocol (CDP).
- Enhanced content loading:
  - Waits for images to load and ensures network activity is idle before proceeding.

#### **Error Handling and Logging**
- Improved error handling and detailed logging for:
  - Viewport adjustment (`adjust_viewport_to_content`).
  - Full page scanning (`scan_full_page`).
  - Dynamic content loading.

#### **Refactoring and Cleanup**
- Removed hardcoded viewport dimensions in multiple places, replaced with dynamic values (`self.viewport_width`, `self.viewport_height`).
- Removed commented-out and unused code for better readability.
- Added default value for `delay_before_return_html` parameter.

#### **Optimizations**
- Reduced resource usage in `light_mode` by disabling unnecessary browser features such as extensions, background timers, and sync.
- Improved compatibility for different browser types (`chrome`, `firefox`, `webkit`).

---

### **File: `docs/examples/quickstart_async.py`**

#### **Schema Adjustment**
- Changed schema reference for `LLMExtractionStrategy`:
  - **Old**: `OpenAIModelFee.schema()`
  - **New**: `OpenAIModelFee.model_json_schema()`
  - This likely ensures better compatibility with the `OpenAIModelFee` class and its JSON schema.

#### **Documentation Comments Updated**
- Improved extraction instruction for schema-based LLM strategies.

---

### **New Features Added**
1. **Text-Only Mode**:
   - Focuses on minimal resource usage by disabling non-essential browser features.
2. **Light Mode**:
   - Optimizes browser for performance by disabling background tasks and unnecessary services.
3. **Full Page Scanning**:
   - Ensures the entire content of a page is crawled, including dynamic elements loaded during scrolling.
4. **Dynamic Viewport Adjustment**:
   - Automatically resizes the viewport to match content dimensions, improving compatibility and rendering accuracy.
5. **Session Management**:
   - Simplifies session handling with better support for persistent and non-persistent contexts.

---

### **Bug Fixes**
- Fixed potential viewport mismatches by ensuring consistent use of `self.viewport_width` and `self.viewport_height` throughout the code.
- Improved robustness of dynamic content loading to avoid timeouts and failed evaluations.







## [0.3.75] December 1, 2024

### PruningContentFilter

#### 1. Introduced PruningContentFilter (Dec 01, 2024) (Dec 01, 2024)
A new content filtering strategy that removes less relevant nodes based on metrics like text and link density.

**Affected Files:**
- `crawl4ai/content_filter_strategy.py`: Enhancement of content filtering capabilities.
```diff
Implemented effective pruning algorithm with comprehensive scoring.
```
- `README.md`: Improved documentation regarding new features.
```diff
Updated to include usage and explanation for the PruningContentFilter.
```
- `docs/md_v2/basic/content_filtering.md`: Expanded documentation for users.
```diff
Added detailed section explaining the PruningContentFilter.
```

#### 2. Added Unit Tests for PruningContentFilter (Dec 01, 2024) (Dec 01, 2024)
Comprehensive tests added to ensure correct functionality of PruningContentFilter

**Affected Files:**
- `tests/async/test_content_filter_prune.py`: Increased test coverage for content filtering strategies.
```diff
Created test cases for various scenarios using the PruningContentFilter.
```

### Development Updates

#### 3. Enhanced BM25ContentFilter tests (Dec 01, 2024) (Dec 01, 2024)
Extended testing to cover additional edge cases and performance metrics.

**Affected Files:**
- `tests/async/test_content_filter_bm25.py`: Improved reliability and performance assurance.
```diff
Added tests for new extraction scenarios including malformed HTML.
```

### Infrastructure & Documentation

#### 4. Updated Examples (Dec 01, 2024) (Dec 01, 2024)
Altered examples in documentation to promote the use of PruningContentFilter alongside existing strategies.

**Affected Files:**
- `docs/examples/quickstart_async.py`: Enhanced usability and clarity for new users.
- Revised example to illustrate usage of PruningContentFilter.

## [0.3.746] November 29, 2024

### Major Features
1. Enhanced Docker Support (Nov 29, 2024)
   - Improved GPU support in Docker images.
   - Dockerfile refactored for better platform-specific installations.
   - Introduced new Docker commands for different platforms:
     - `basic-amd64`, `all-amd64`, `gpu-amd64` for AMD64.
     - `basic-arm64`, `all-arm64`, `gpu-arm64` for ARM64.

### Infrastructure & Documentation
- Enhanced README.md to improve user guidance and installation instructions.
- Added installation instructions for Playwright setup in README.
- Created and updated examples in `docs/examples/quickstart_async.py` to be more useful and user-friendly.
- Updated `requirements.txt` with a new `pydantic` dependency.
- Bumped version number in `crawl4ai/__version__.py` to 0.3.746.

### Breaking Changes
- Streamlined application structure:
  - Removed static pages and related code from `main.py` which might affect existing deployments relying on static content.

### Development Updates
- Developed `post_install` method in `crawl4ai/install.py` to streamline post-installation setup tasks.
- Refined migration processes in `crawl4ai/migrations.py` with enhanced logging for better error visibility.
- Updated `docker-compose.yml` to support local and hub services for different architectures, enhancing build and deploy capabilities.
- Refactored example test cases in `docs/examples/docker_example.py` to facilitate comprehensive testing.

### README.md
Updated README with new docker commands and setup instructions.
Enhanced installation instructions and guidance.

### crawl4ai/install.py
Added post-install script functionality.
Introduced `post_install` method for automation of post-installation tasks.

### crawl4ai/migrations.py
Improved migration logging.
Refined migration processes and added better logging.

### docker-compose.yml
Refactored docker-compose for better service management.
Updated to define services for different platforms and versions.

### requirements.txt
Updated dependencies.
Added `pydantic` to requirements file.

### crawler/__version__.py
Updated version number.
Bumped version number to 0.3.746.

### docs/examples/quickstart_async.py
Enhanced example scripts.
Uncommented example usage in async guide for user functionality.

### main.py
Refactored code to improve maintainability.
Streamlined app structure by removing static pages code.

## [0.3.743] November 27, 2024

Enhance features and documentation
- Updated version to 0.3.743
- Improved ManagedBrowser configuration with dynamic host/port
- Implemented fast HTML formatting in web crawler
- Enhanced markdown generation with a new generator class
- Improved sanitization and utility functions
- Added contributor details and pull request acknowledgments
- Updated documentation for clearer usage scenarios
- Adjusted tests to reflect class name changes

### CONTRIBUTORS.md
Added new contributors and pull request details.
Updated community contributions and acknowledged pull requests.

### crawl4ai/__version__.py
Version update.
Bumped version to 0.3.743.

### crawl4ai/async_crawler_strategy.py
Improved ManagedBrowser configuration.
Enhanced browser initialization with configurable host and debugging port; improved hook execution.

### crawl4ai/async_webcrawler.py
Optimized HTML processing.
Implemented 'fast_format_html' for optimized HTML formatting; applied it when 'prettiify' is enabled.

### crawl4ai/content_scraping_strategy.py
Enhanced markdown generation strategy.
Updated to use DefaultMarkdownGenerator and improved markdown generation with filters option.

### crawl4ai/markdown_generation_strategy.py
Refactored markdown generation class.
Renamed DefaultMarkdownGenerationStrategy to DefaultMarkdownGenerator; added content filter handling.

### crawl4ai/utils.py
Enhanced utility functions.
Improved input sanitization and enhanced HTML formatting method.

### docs/md_v2/advanced/hooks-auth.md
Improved documentation for hooks.
Updated code examples to include cookies in crawler strategy initialization.

### tests/async/test_markdown_genertor.py
Refactored tests to match class renaming.
Updated tests to use renamed DefaultMarkdownGenerator class.

## [0.3.74] November 17, 2024

This changelog details the updates and changes introduced in Crawl4AI version 0.3.74. It's designed to inform developers about new features, modifications to existing components, removals, and other important information.

### 1. File Download Processing

- Users can now specify download folders using the `downloads_path` parameter in the `AsyncWebCrawler` constructor or the `arun` method. If not specified, downloads are saved to a "downloads" folder within the `.crawl4ai` directory.
- File download tracking is integrated into the `CrawlResult` object.  Successfully downloaded files are listed in the `downloaded_files` attribute, providing their paths.
- Added `accept_downloads` parameter to the crawler strategies (defaults to `False`). If set to True you can add JS code and `wait_for` parameter for file download.

**Example:**

```python
import asyncio
import os
from pathlib import Path
from crawl4ai import AsyncWebCrawler

async def download_example():
    downloads_path = os.path.join(Path.home(), ".crawl4ai", "downloads")
    os.makedirs(downloads_path, exist_ok=True)

    async with AsyncWebCrawler(
        accept_downloads=True, 
        downloads_path=downloads_path, 
        verbose=True
    ) as crawler:
        result = await crawler.arun(
            url="https://www.python.org/downloads/",
            js_code="""
                const downloadLink = document.querySelector('a[href$=".exe"]');
                if (downloadLink) { downloadLink.click(); }
            """,
            wait_for=5 # To ensure download has started
        )

        if result.downloaded_files:
            print("Downloaded files:")
            for file in result.downloaded_files:
                print(f"- {file}")

asyncio.run(download_example())

```

### 2. Refined Content Filtering

- Introduced the `RelevanceContentFilter` strategy (and its implementation `BM25ContentFilter`) for extracting relevant content from web pages, replacing Fit Markdown and other content cleaning strategy. This new strategy leverages the BM25 algorithm to identify chunks of text relevant to the page's title, description, keywords, or a user-provided query.
- The `fit_markdown` flag in the content scraper is used to filter content based on title, meta description, and keywords.

**Example:**

```python
from crawl4ai import AsyncWebCrawler
from crawl4ai.content_filter_strategy import BM25ContentFilter

async def filter_content(url, query):
    async with AsyncWebCrawler() as crawler:
        content_filter = BM25ContentFilter(user_query=query)
        result = await crawler.arun(url=url, extraction_strategy=content_filter, fit_markdown=True)
        print(result.extracted_content)  # Or result.fit_markdown for the markdown version
        print(result.fit_html) # Or result.fit_html to show HTML with only the filtered content

asyncio.run(filter_content("https://en.wikipedia.org/wiki/Apple", "fruit nutrition health"))
```

### 3. Raw HTML and Local File Support

- Added support for crawling local files and raw HTML content directly.
- Use the `file://` prefix for local file paths.
- Use the `raw:` prefix for raw HTML strings.

**Example:**

```python
async def crawl_local_or_raw(crawler, content, content_type):
    prefix = "file://" if content_type == "local" else "raw:"
    url = f"{prefix}{content}"
    result = await crawler.arun(url=url)
    if result.success:
        print(f"Markdown Content from {content_type.title()} Source:")
        print(result.markdown)

# Example usage with local file and raw HTML
async def main():
    async with AsyncWebCrawler() as crawler:
        # Local File
        await crawl_local_or_raw(
            crawler, os.path.abspath('tests/async/sample_wikipedia.html'), "local"
        )
        # Raw HTML
        await crawl_raw_html(crawler, "<h1>Raw Test</h1><p>This is raw HTML.</p>")
        

asyncio.run(main())
```

### 4. Browser Management

- New asynchronous crawler strategy implemented using Playwright.
- `ManagedBrowser` class introduced for improved browser session handling, offering features like persistent browser sessions between requests (using  `session_id`  parameter) and browser process monitoring.
- Updated to tf-playwright-stealth for enhanced stealth capabilities.
- Added `use_managed_browser`, `use_persistent_context`, and `chrome_channel` parameters to AsyncPlaywrightCrawlerStrategy.


**Example:**
```python
async def browser_management_demo():
    user_data_dir = os.path.join(Path.home(), ".crawl4ai", "user-data-dir")
    os.makedirs(user_data_dir, exist_ok=True)  # Ensure directory exists
    async with AsyncWebCrawler(
        use_managed_browser=True,
        user_data_dir=user_data_dir,
        use_persistent_context=True,
        verbose=True
    ) as crawler:
        result1 = await crawler.arun(
            url="https://example.com", session_id="my_session"
        )
        result2 = await crawler.arun(
            url="https://example.com/anotherpage", session_id="my_session"
        )

asyncio.run(browser_management_demo())
```


### 5. API Server & Cache Improvements

- Added CORS support to API server.
- Implemented static file serving.
- Enhanced root redirect functionality.
- Cache database updated to store response headers and downloaded files information. It utilizes a file system approach to manage large content efficiently.
- New, more efficient caching database built using xxhash and file system approach.
- Introduced `CacheMode` enum (`ENABLED`, `DISABLED`, `READ_ONLY`, `WRITE_ONLY`, `BYPASS`) and `always_bypass_cache` parameter in AsyncWebCrawler for fine-grained cache control. This replaces `bypass_cache`, `no_cache_read`, `no_cache_write`, and `always_by_pass_cache`.


### 🗑️ Removals

- Removed deprecated: `crawl4ai/content_cleaning_strategy.py`.
- Removed internal class ContentCleaningStrategy
- Removed legacy cache control flags:  `bypass_cache`,  `disable_cache`,  `no_cache_read`,  `no_cache_write`, and `always_by_pass_cache`.  These have been superseded by  `cache_mode`.


### ⚙️ Other Changes

- Moved version file to `crawl4ai/__version__.py`.
- Added `crawl4ai/cache_context.py`.
- Added `crawl4ai/version_manager.py`.
- Added `crawl4ai/migrations.py`.
- Added `crawl4ai-migrate` entry point.
- Added config `NEED_MIGRATION` and `SHOW_DEPRECATION_WARNINGS`.
- API server now requires an API token for authentication, configurable with the `CRAWL4AI_API_TOKEN` environment variable.  This enhances API security.
- Added synchronous crawl endpoint `/crawl_sync` for immediate result retrieval, and direct crawl endpoint `/crawl_direct` bypassing the task queue.


### ⚠️ Deprecation Notices

- The synchronous version of `WebCrawler` is being phased out.  While still available via `crawl4ai[sync]`, it will eventually be removed. Transition to `AsyncWebCrawler` is strongly recommended. Boolean cache control flags in `arun` are also deprecated, migrate to using the `cache_mode` parameter.  See examples in the "New Features" section above for correct usage.


### 🐛 Bug Fixes

- Resolved issue with browser context closing unexpectedly in Docker. This significantly improves stability, particularly within containerized environments. 
- Fixed memory leaks associated with incorrect asynchronous cleanup by removing the `__del__` method and ensuring the browser context is closed explicitly using context managers.
- Improved error handling in `WebScrapingStrategy`. More detailed error messages and suggestions for debugging will minimize frustration when running into unexpected issues.
- Fixed issue with incorrect text parsing in specific HTML structures.


### Example of migrating to the new CacheMode:

**Old way:**

```python
crawler = AsyncWebCrawler(always_by_pass_cache=True)
result = await crawler.arun(url="https://example.com", bypass_cache=True)
```

**New way:**

```python
from crawl4ai import CacheMode

crawler = AsyncWebCrawler(always_bypass_cache=True)
result = await crawler.arun(url="https://example.com", cache_mode=CacheMode.BYPASS)
```


## [0.3.74] - November 13, 2024

1. **File Download Processing** (Nov 14, 2024)
   - Added capability for users to specify download folders
   - Implemented file download tracking in crowd result object
   - Created new file: `tests/async/test_async_doanloader.py`

2. **Content Filtering Improvements** (Nov 14, 2024)
   - Introduced Relevance Content Filter as an improvement over Fit Markdown
   - Implemented BM25 algorithm for content relevance matching
   - Added new file: `crawl4ai/content_filter_strategy.py`
   - Removed deprecated: `crawl4ai/content_cleaning_strategy.py`

3. **Local File and Raw HTML Support** (Nov 13, 2024)
   - Added support for processing local files
   - Implemented raw HTML input handling in AsyncWebCrawler
   - Enhanced `crawl4ai/async_webcrawler.py` with significant performance improvements

4. **Browser Management Enhancements** (Nov 12, 2024)
   - Implemented new async crawler strategy using Playwright
   - Introduced ManagedBrowser for better browser session handling
   - Added support for persistent browser sessions
   - Updated from playwright_stealth to tf-playwright-stealth

5. **API Server Component**
   - Added CORS support
   - Implemented static file serving
   - Enhanced root redirect functionality



## [0.3.731] - November 13, 2024

### Added
- Support for raw HTML and local file crawling via URL prefixes ('raw:', 'file://')
- Browser process monitoring for managed browser instances
- Screenshot capability for raw HTML and local file content
- Response headers storage in cache database
- New `fit_markdown` flag for optional markdown generation

### Changed
- Switched HTML parser from 'html.parser' to 'lxml' for ~4x performance improvement 
- Optimized BeautifulSoup text conversion and element selection
- Pre-compiled regular expressions for better performance
- Improved metadata extraction efficiency
- Response headers now stored alongside HTML in cache

### Removed
- `__del__` method from AsyncPlaywrightCrawlerStrategy to prevent async cleanup issues

### Fixed 
- Issue #256: Added support for crawling raw HTML content
- Issue #253: Implemented file:// protocol handling
- Missing response headers in cached results
- Memory leaks from improper async cleanup

## [v0.3.731] - 2024-11-13 Changelog for Issue 256 Fix
- Fixed: Browser context unexpectedly closing in Docker environment during crawl operations.
- Removed: __del__ method from AsyncPlaywrightCrawlerStrategy to prevent unreliable asynchronous cleanup, ensuring - browser context is closed explicitly within context managers.
- Added: Monitoring for ManagedBrowser subprocess to detect and log unexpected terminations.
- Updated: Dockerfile configurations to expose debugging port (9222) and allocate additional shared memory for improved browser stability.
- Improved: Error handling and resource cleanup processes for browser lifecycle management within the Docker environment.

## [v0.3.73] - 2024-11-05

### Major Features
- **New Doctor Feature**
  - Added comprehensive system diagnostics tool
  - Available through package hub and CLI
  - Provides automated troubleshooting and system health checks
  - Includes detailed reporting of configuration issues

- **Dockerized API Server**
  - Released complete Docker implementation for API server
  - Added comprehensive documentation for Docker deployment
  - Implemented container communication protocols
  - Added environment configuration guides

- **Managed Browser Integration**
  - Added support for user-controlled browser instances
  - Implemented `ManagedBrowser` class for better browser lifecycle management
  - Added ability to connect to existing Chrome DevTools Protocol (CDP) endpoints
  - Introduced user data directory support for persistent browser profiles

- **Enhanced HTML Processing**
  - Added HTML tag preservation feature during markdown conversion
  - Introduced configurable tag preservation system
  - Improved pre-tag and code block handling
  - Added support for nested preserved tags with attribute retention

### Improvements
- **Browser Handling**
  - Added flag to ignore body visibility for problematic pages
  - Improved browser process cleanup and management
  - Enhanced temporary directory handling for browser profiles
  - Added configurable browser launch arguments

- **Database Management**
  - Implemented connection pooling for better performance
  - Added retry logic for database operations
  - Improved error handling and logging
  - Enhanced cleanup procedures for database connections

- **Resource Management**
  - Added memory and CPU monitoring
  - Implemented dynamic task slot allocation based on system resources
  - Added configurable cleanup intervals

### Technical Improvements
- **Code Structure**
  - Moved version management to dedicated _version.py file
  - Improved error handling throughout the codebase
  - Enhanced logging system with better error reporting
  - Reorganized core components for better maintainability

### Bug Fixes
- Fixed issues with browser process termination
- Improved handling of connection timeouts
- Enhanced error recovery in database operations
- Fixed memory leaks in long-running processes

### Dependencies
- Updated Playwright to v1.47
- Updated core dependencies with more flexible version constraints
- Added new development dependencies for testing

### Breaking Changes
- Changed default browser handling behavior
- Modified database connection management approach
- Updated API response structure for better consistency

### Migration Guide
When upgrading to v0.3.73, be aware of the following changes:

1. Docker Deployment:
   - Review Docker documentation for new deployment options
   - Update environment configurations as needed
   - Check container communication settings

2. If using custom browser management:
   - Update browser initialization code to use new ManagedBrowser class
   - Review browser cleanup procedures

3. For database operations:
   - Check custom database queries for compatibility with new connection pooling
   - Update error handling to work with new retry logic

4. Using the Doctor:
   - Run doctor command for system diagnostics: `crawl4ai doctor`
   - Review generated reports for potential issues
   - Follow recommended fixes for any identified problems


## [v0.3.73] - 2024-11-04
This commit introduces several key enhancements, including improved error handling and robust database operations in `async_database.py`, which now features a connection pool and retry logic for better reliability. Updates to the README.md provide clearer instructions and a better user experience with links to documentation sections. The `.gitignore` file has been refined to include additional directories, while the async web crawler now utilizes a managed browser for more efficient crawling. Furthermore, multiple dependency updates and introduction of the `CustomHTML2Text` class enhance text extraction capabilities.

## [v0.3.73] - 2024-10-24

### Added
- preserve_tags: Added support for preserving specific HTML tags during markdown conversion.
- Smart overlay removal system in AsyncPlaywrightCrawlerStrategy:
  - Automatic removal of popups, modals, and cookie notices
  - Detection and removal of fixed/sticky position elements
  - Cleaning of empty block elements
  - Configurable via `remove_overlay_elements` parameter
- Enhanced screenshot capabilities:
  - Added `screenshot_wait_for` parameter to control timing
  - Improved screenshot handling with existing page context
  - Better error handling with fallback error images
- New URL normalization utilities:
  - `normalize_url` function for consistent URL formatting
  - `is_external_url` function for better link classification
- Custom base directory support for cache storage:
  - New `base_directory` parameter in AsyncWebCrawler
  - Allows specifying alternative locations for `.crawl4ai` folder

### Enhanced
- Link handling improvements:
  - Better duplicate link detection
  - Enhanced internal/external link classification
  - Improved handling of special URL protocols
  - Support for anchor links and protocol-relative URLs
- Configuration refinements:
  - Streamlined social media domain list
  - More focused external content filtering
- LLM extraction strategy:
  - Added support for separate API base URL via `api_base` parameter
  - Better handling of base URLs in configuration

### Fixed
- Screenshot functionality:
  - Resolved issues with screenshot timing and context
  - Improved error handling and recovery
- Link processing:
  - Fixed URL normalization edge cases
  - Better handling of invalid URLs
  - Improved error messages for link processing failures

### Developer Notes
- The overlay removal system uses advanced JavaScript injection for better compatibility
- URL normalization handles special cases like mailto:, tel:, and protocol-relative URLs
- Screenshot system now reuses existing page context for better performance
- Link processing maintains separate dictionaries for internal and external links to ensure uniqueness

## [v0.3.72] - 2024-10-22

### Added
- New `ContentCleaningStrategy` class:
  - Smart content extraction based on text density and element scoring
  - Automatic removal of boilerplate content
  - DOM tree analysis for better content identification
  - Configurable thresholds for content detection
- Advanced proxy support:
  - Added `proxy_config` option for authenticated proxy connections
  - Support for username/password in proxy configuration
- New content output formats:
  - `fit_markdown`: Optimized markdown output with main content focus
  - `fit_html`: Clean HTML with only essential content

### Enhanced
- Image source detection:
  - Support for multiple image source attributes (`src`, `data-src`, `srcset`, etc.)
  - Automatic fallback through potential source attributes
  - Smart handling of srcset attribute
- External content handling:
  - Made external link exclusion optional (disabled by default)
  - Improved detection and handling of social media links
  - Better control over external image filtering

### Fixed
- Image extraction reliability with multiple source attribute checks
- External link and image handling logic for better accuracy

### Developer Notes
- The new `ContentCleaningStrategy` uses configurable thresholds for customization
- Proxy configuration now supports more complex authentication scenarios
- Content extraction process now provides both regular and optimized outputs

## [v0.3.72] - 2024-10-20

### Fixed
- Added support for parsing Base64 encoded images in WebScrapingStrategy

### Added
- Forked and integrated a customized version of the html2text library for more control over Markdown generation
- New configuration options for controlling external content:
  - Ability to exclude all external links
  - Option to specify domains to exclude (default includes major social media platforms)
  - Control over excluding external images

### Changed
- Improved Markdown generation process:
  - Added fine-grained control over character escaping in Markdown output
  - Enhanced handling of code blocks and pre-formatted text
- Updated `AsyncPlaywrightCrawlerStrategy.close()` method to use a shorter sleep time (0.5 seconds instead of 500)
- Enhanced flexibility in `CosineStrategy` with a more generic `load_HF_embedding_model` function

### Improved
- Optimized content scraping and processing for better efficiency
- Enhanced error handling and logging in various components

### Developer Notes
- The customized html2text library is now located within the crawl4ai package
- New configuration options are available in the `config.py` file for external content handling
- The `WebScrapingStrategy` class has been updated to accommodate new external content exclusion options

## [v0.3.71] - 2024-10-19

### Added
- New chunking strategies:
  - `OverlappingWindowChunking`: Allows for overlapping chunks of text, useful for maintaining context between chunks.
  - Enhanced `SlidingWindowChunking`: Improved to handle edge cases and last chunks more effectively.

### Changed
- Updated `CHUNK_TOKEN_THRESHOLD` in config to 2048 tokens (2^11) for better compatibility with most LLM models.
- Improved `AsyncPlaywrightCrawlerStrategy.close()` method to use a shorter sleep time (0.5 seconds instead of 500), significantly reducing wait time when closing the crawler.
- Enhanced flexibility in `CosineStrategy`:
  - Now uses a more generic `load_HF_embedding_model` function, allowing for easier swapping of embedding models.
- Updated `JsonCssExtractionStrategy` and `JsonXPathExtractionStrategy` for better JSON-based extraction.

### Fixed
- Addressed potential issues with the sliding window chunking strategy to ensure all text is properly chunked.

### Developer Notes
- Added more comprehensive docstrings to chunking strategies for better code documentation.
- Removed hardcoded device setting in `CosineStrategy`, now using the automatically detected device.
- Added a new example in `quickstart_async.py` for generating a knowledge graph from crawled content.

These updates aim to provide more flexibility in text processing, improve performance, and enhance the overall capabilities of the crawl4ai library. The new chunking strategies, in particular, offer more options for handling large texts in various scenarios.

## [v0.3.71] - 2024-10-18

### Changes
1. **Version Update**:
   - Updated version number from 0.3.7 to 0.3.71.

2. **Crawler Enhancements**:
   - Added `sleep_on_close` option to AsyncPlaywrightCrawlerStrategy for delayed browser closure.
   - Improved context creation with additional options:
     - Enabled `accept_downloads` and `java_script_enabled`.
     - Added a cookie to enable cookies by default.

3. **Error Handling Improvements**:
   - Enhanced error messages in AsyncWebCrawler's `arun` method.
   - Updated error reporting format for better visibility and consistency.

4. **Performance Optimization**:
   - Commented out automatic page and context closure in `crawl` method to potentially improve performance in certain scenarios.

### Documentation
- Updated quickstart notebook:
  - Changed installation command to use the released package instead of GitHub repository.
  - Updated kernel display name.

### Developer Notes
- Minor code refactoring and cleanup.

## [v0.3.7] - 2024-10-17

### New Features
1. **Enhanced Browser Stealth**: 
   - Implemented `playwright_stealth` for improved bot detection avoidance.
   - Added `StealthConfig` for fine-tuned control over stealth parameters.

2. **User Simulation**:
   - New `simulate_user` option to mimic human-like interactions (mouse movements, clicks, keyboard presses).

3. **Navigator Override**:
   - Added `override_navigator` option to modify navigator properties, further improving bot detection evasion.

4. **Improved iframe Handling**:
   - New `process_iframes` parameter to extract and integrate iframe content into the main page.

5. **Flexible Browser Selection**:
   - Support for choosing between Chromium, Firefox, and WebKit browsers.

6. **Include Links in Markdown**:
    - Added support for including links in Markdown content, by definin g a new flag `include_links_on_markdown` in `crawl` method.   

### Improvements
1. **Better Error Handling**:
   - Enhanced error reporting in WebScrapingStrategy with detailed error messages and suggestions.
   - Added console message and error logging for better debugging.

2. **Image Processing Enhancements**:
   - Improved image dimension updating and filtering logic.

3. **Crawling Flexibility**:
   - Added support for custom viewport sizes.
   - Implemented delayed content retrieval with `delay_before_return_html` parameter.

4. **Performance Optimization**:
   - Adjusted default semaphore count for parallel crawling.

### Bug Fixes
- Fixed an issue where the HTML content could be empty after processing.

### Examples
- Added new example `crawl_with_user_simulation()` demonstrating the use of user simulation and navigator override features.

### Developer Notes
- Refactored code for better maintainability and readability.
- Updated browser launch arguments for improved compatibility and performance.

## [v0.3.6] - 2024-10-12 

### 1. Improved Crawling Control
- **New Hook**: Added `before_retrieve_html` hook in `AsyncPlaywrightCrawlerStrategy`.
- **Delayed HTML Retrieval**: Introduced `delay_before_return_html` parameter to allow waiting before retrieving HTML content.
  - Useful for pages with delayed content loading.
- **Flexible Timeout**: `smart_wait` function now uses `page_timeout` (default 60 seconds) instead of a fixed 30-second timeout.
  - Provides better handling for slow-loading pages.
- **How to use**: Set `page_timeout=your_desired_timeout` (in milliseconds) when calling `crawler.arun()`.

### 2. Browser Type Selection
- Added support for different browser types (Chromium, Firefox, WebKit).
- Users can now specify the browser type when initializing AsyncWebCrawler.
- **How to use**: Set `browser_type="firefox"` or `browser_type="webkit"` when initializing AsyncWebCrawler.

### 3. Screenshot Capture
- Added ability to capture screenshots during crawling.
- Useful for debugging and content verification.
- **How to use**: Set `screenshot=True` when calling `crawler.arun()`.

### 4. Enhanced LLM Extraction Strategy
- Added support for multiple LLM providers (OpenAI, Hugging Face, Ollama).
- **Custom Arguments**: Added support for passing extra arguments to LLM providers via `extra_args` parameter.
- **Custom Headers**: Users can now pass custom headers to the extraction strategy.
- **How to use**: Specify the desired provider and custom arguments when using `LLMExtractionStrategy`.

### 5. iframe Content Extraction
- New feature to process and extract content from iframes.
- **How to use**: Set `process_iframes=True` in the crawl method.

### 6. Delayed Content Retrieval
- Introduced `get_delayed_content` method in `AsyncCrawlResponse`.
- Allows retrieval of content after a specified delay, useful for dynamically loaded content.
- **How to use**: Access `result.get_delayed_content(delay_in_seconds)` after crawling.

### Improvements and Optimizations

#### 1. AsyncWebCrawler Enhancements
- **Flexible Initialization**: Now accepts arbitrary keyword arguments, passed directly to the crawler strategy.
- Allows for more customized setups.

#### 2. Image Processing Optimization
- Enhanced image handling in WebScrapingStrategy.
- Added filtering for small, invisible, or irrelevant images.
- Improved image scoring system for better content relevance.
- Implemented JavaScript-based image dimension updating for more accurate representation.

#### 3. Database Schema Auto-updates
- Automatic database schema updates ensure compatibility with the latest version.

#### 4. Enhanced Error Handling and Logging
- Improved error messages and logging for easier debugging.

#### 5. Content Extraction Refinements
- Refined HTML sanitization process.
- Improved handling of base64 encoded images.
- Enhanced Markdown conversion process.
- Optimized content extraction algorithms.

#### 6. Utility Function Enhancements
- `perform_completion_with_backoff` function now supports additional arguments for more customized API calls to LLM providers.

### Bug Fixes
- Fixed an issue where image tags were being prematurely removed during content extraction.

### Examples and Documentation
- Updated `quickstart_async.py` with examples of:
  - Using custom headers in LLM extraction.
  - Different LLM provider usage (OpenAI, Hugging Face, Ollama).
  - Custom browser type usage.

### Developer Notes
- Refactored code for better maintainability, flexibility, and performance.
- Enhanced type hinting throughout the codebase for improved development experience.
- Expanded error handling for more robust operation.

These updates significantly enhance the flexibility, accuracy, and robustness of crawl4ai, providing users with more control and options for their web crawling and content extraction tasks.

## [v0.3.5] - 2024-09-02

Enhance AsyncWebCrawler with smart waiting and screenshot capabilities

- Implement smart_wait function in AsyncPlaywrightCrawlerStrategy
- Add screenshot support to AsyncCrawlResponse and AsyncWebCrawler
- Improve error handling and timeout management in crawling process
- Fix typo in CrawlResult model (responser_headers -> response_headers)

## [v0.2.77] - 2024-08-04

Significant improvements in text processing and performance:

- 🚀 **Dependency reduction**: Removed dependency on spaCy model for text chunk labeling in cosine extraction strategy.
- 🤖 **Transformer upgrade**: Implemented text sequence classification using a transformer model for labeling text chunks.
- ⚡ **Performance enhancement**: Improved model loading speed due to removal of spaCy dependency.
- 🔧 **Future-proofing**: Laid groundwork for potential complete removal of spaCy dependency in future versions.

These changes address issue #68 and provide a foundation for faster, more efficient text processing in Crawl4AI.

## [v0.2.76] - 2024-08-02

Major improvements in functionality, performance, and cross-platform compatibility! 🚀

- 🐳 **Docker enhancements**: Significantly improved Dockerfile for easy installation on Linux, Mac, and Windows.
- 🌐 **Official Docker Hub image**: Launched our first official image on Docker Hub for streamlined deployment.
- 🔧 **Selenium upgrade**: Removed dependency on ChromeDriver, now using Selenium's built-in capabilities for better compatibility.
- 🖼️ **Image description**: Implemented ability to generate textual descriptions for extracted images from web pages.
- ⚡ **Performance boost**: Various improvements to enhance overall speed and performance.

A big shoutout to our amazing community contributors:
- [@aravindkarnam](https://github.com/aravindkarnam) for developing the textual description extraction feature.
- [@FractalMind](https://github.com/FractalMind) for creating the first official Docker Hub image and fixing Dockerfile errors.
- [@ketonkss4](https://github.com/ketonkss4) for identifying Selenium's new capabilities, helping us reduce dependencies.

Your contributions are driving Crawl4AI forward! 🙌

## [v0.2.75] - 2024-07-19

Minor improvements for a more maintainable codebase:

- 🔄 Fixed typos in `chunking_strategy.py` and `crawler_strategy.py` to improve code readability
- 🔄 Removed `.test_pads/` directory from `.gitignore` to keep our repository clean and organized

These changes may seem small, but they contribute to a more stable and sustainable codebase. By fixing typos and updating our `.gitignore` settings, we're ensuring that our code is easier to maintain and scale in the long run.

## [v0.2.74] - 2024-07-08
A slew of exciting updates to improve the crawler's stability and robustness! 🎉

- 💻 **UTF encoding fix**: Resolved the Windows \"charmap\" error by adding UTF encoding.
- 🛡️ **Error handling**: Implemented MaxRetryError exception handling in LocalSeleniumCrawlerStrategy.
- 🧹 **Input sanitization**: Improved input sanitization and handled encoding issues in LLMExtractionStrategy.
- 🚮 **Database cleanup**: Removed existing database file and initialized a new one.


## [v0.2.73] - 2024-07-03

💡 In this release, we've bumped the version to v0.2.73 and refreshed our documentation to ensure you have the best experience with our project.

* Supporting website need "with-head" mode to crawl the website with head.
* Fixing the installation issues for setup.py and dockerfile.
* Resolve multiple issues.

## [v0.2.72] - 2024-06-30

This release brings exciting updates and improvements to our project! 🎉

* 📚 **Documentation Updates**: Our documentation has been revamped to reflect the latest changes and additions.
* 🚀 **New Modes in setup.py**: We've added support for three new modes in setup.py: default, torch, and transformers. This enhances the project's flexibility and usability.
* 🐳 **Docker File Updates**: The Docker file has been updated to ensure seamless compatibility with the new modes and improvements.
* 🕷️ **Temporary Solution for Headless Crawling**: We've implemented a temporary solution to overcome issues with crawling websites in headless mode.

These changes aim to improve the overall user experience, provide more flexibility, and enhance the project's performance. We're thrilled to share these updates with you and look forward to continuing to evolve and improve our project!

## [0.2.71] - 2024-06-26

**Improved Error Handling and Performance** 🚧

* 🚫 Refactored `crawler_strategy.py` to handle exceptions and provide better error messages, making it more robust and reliable.
* 💻 Optimized the `get_content_of_website_optimized` function in `utils.py` for improved performance, reducing potential bottlenecks.
* 💻 Updated `utils.py` with the latest changes, ensuring consistency and accuracy.
* 🚫 Migrated to `ChromeDriverManager` to resolve Chrome driver download issues, providing a smoother user experience.

These changes focus on refining the existing codebase, resulting in a more stable, efficient, and user-friendly experience. With these improvements, you can expect fewer errors and better performance in the crawler strategy and utility functions.

## [0.2.71] - 2024-06-25
### Fixed
- Speed up twice the extraction function.


## [0.2.6] - 2024-06-22
### Fixed
- Fix issue #19: Update Dockerfile to ensure compatibility across multiple platforms.

## [0.2.5] - 2024-06-18
### Added
- Added five important hooks to the crawler:
  - on_driver_created: Called when the driver is ready for initializations.
  - before_get_url: Called right before Selenium fetches the URL.
  - after_get_url: Called after Selenium fetches the URL.
  - before_return_html: Called when the data is parsed and ready.
  - on_user_agent_updated: Called when the user changes the user_agent, causing the driver to reinitialize.
- Added an example in `quickstart.py` in the example folder under the docs.
- Enhancement issue #24: Replaced inline HTML tags (e.g., DEL, INS, SUB, ABBR) with textual format for better context handling in LLM.
- Maintaining the semantic context of inline tags (e.g., abbreviation, DEL, INS) for improved LLM-friendliness.
- Updated Dockerfile to ensure compatibility across multiple platforms (Hopefully!).

## [v0.2.4] - 2024-06-17
### Fixed
- Fix issue #22: Use MD5 hash for caching HTML files to handle long URLs<|MERGE_RESOLUTION|>--- conflicted
+++ resolved
@@ -7,15 +7,6 @@
 
 ---
 
-<<<<<<< HEAD
-## [0.4.267] - 2025 - 01 - 06
-
-### Added
-- **Windows Event Loop Configuration**: Introduced a utility function `configure_windows_event_loop` to resolve `NotImplementedError` for asyncio subprocesses on Windows. ([#utils.py](crawl4ai/utils.py), [#tutorials/async-webcrawler-basics.md](docs/md_v3/tutorials/async-webcrawler-basics.md))
-- **`page_need_scroll` Method**: Added a method to determine if a page requires scrolling before taking actions in `AsyncPlaywrightCrawlerStrategy`. ([#async_crawler_strategy.py](crawl4ai/async_crawler_strategy.py))
-
-### Changed
-=======
 ### Changed
 Okay, here's a detailed changelog in Markdown format, generated from the provided git diff and commit history. I've focused on user-facing changes, fixes, and features, and grouped them as requested:
 
@@ -123,24 +114,16 @@
 - **`page_need_scroll` Method**: Added a method to determine if a page requires scrolling before taking actions in `AsyncPlaywrightCrawlerStrategy`. ([#async_crawler_strategy.py](crawl4ai/async_crawler_strategy.py))
 
 #### Changed
->>>>>>> dde14eba
 - **Version Bump**: Updated the version from `0.4.246` to `0.4.247`. ([#__version__.py](crawl4ai/__version__.py))
 - **Improved Scrolling Logic**: Enhanced scrolling methods in `AsyncPlaywrightCrawlerStrategy` by adding a `scroll_delay` parameter for better control. ([#async_crawler_strategy.py](crawl4ai/async_crawler_strategy.py))
 - **Markdown Generation Example**: Updated the `hello_world.py` example to reflect the latest API changes and better illustrate features. ([#examples/hello_world.py](docs/examples/hello_world.py))
 - **Documentation Update**: 
   - Added Windows-specific instructions for handling asyncio event loops. ([#async-webcrawler-basics.md](docs/md_v3/tutorials/async-webcrawler-basics.md))
 
-<<<<<<< HEAD
-### Removed
-- **Legacy Markdown Generation Code**: Removed outdated and unused code for markdown generation in `content_scraping_strategy.py`. ([#content_scraping_strategy.py](crawl4ai/content_scraping_strategy.py))
-
-### Fixed
-=======
 #### Removed
 - **Legacy Markdown Generation Code**: Removed outdated and unused code for markdown generation in `content_scraping_strategy.py`. ([#content_scraping_strategy.py](crawl4ai/content_scraping_strategy.py))
 
 #### Fixed
->>>>>>> dde14eba
 - **Page Closing to Prevent Memory Leaks**:
   - **Description**: Added a `finally` block to ensure pages are closed when no `session_id` is provided.
   - **Impact**: Prevents memory leaks caused by lingering pages after a crawl.
@@ -155,17 +138,11 @@
 - **Multiple Element Selection**: Modified `_get_elements` in `JsonCssExtractionStrategy` to return all matching elements instead of just the first one, ensuring comprehensive extraction. ([#extraction_strategy.py](crawl4ai/extraction_strategy.py))
 - **Error Handling in Scrolling**: Added robust error handling to ensure scrolling proceeds safely even if a configuration is missing. ([#async_crawler_strategy.py](crawl4ai/async_crawler_strategy.py))
 
-<<<<<<< HEAD
-### Other
-- **Git Ignore Update**: Added `/plans` to `.gitignore` for better development environment consistency. ([#.gitignore](.gitignore))
-
-=======
 ## [0.4.267] - 2025 - 01 - 06
 
 ### Added
 - **Windows Event Loop Configuration**: Introduced a utility function `configure_windows_event_loop` to resolve `NotImplementedError` for asyncio subprocesses on Windows. ([#utils.py](crawl4ai/utils.py), [#tutorials/async-webcrawler-basics.md](docs/md_v3/tutorials/async-webcrawler-basics.md))
 - **`page_need_scroll` Method**: Added a method to determine if a page requires scrolling before taking actions in `AsyncPlaywrightCrawlerStrategy`. ([#async_crawler_strategy.py](crawl4ai/async_crawler_strategy.py))
->>>>>>> dde14eba
 
 ## [0.4.24] - 2024-12-31
 
