# 🚀🤖 Crawl4AI: Open-source LLM Friendly Web Crawler & Scraper.

<div align="center">

<a href="https://trendshift.io/repositories/11716" target="_blank"><img src="https://trendshift.io/api/badge/repositories/11716" alt="unclecode%2Fcrawl4ai | Trendshift" style="width: 250px; height: 55px;" width="250" height="55"/></a>

[![GitHub Stars](https://img.shields.io/github/stars/unclecode/crawl4ai?style=social)](https://github.com/unclecode/crawl4ai/stargazers)
[![GitHub Forks](https://img.shields.io/github/forks/unclecode/crawl4ai?style=social)](https://github.com/unclecode/crawl4ai/network/members)

[![PyPI version](https://badge.fury.io/py/crawl4ai.svg)](https://badge.fury.io/py/crawl4ai)
[![Python Version](https://img.shields.io/pypi/pyversions/crawl4ai)](https://pypi.org/project/crawl4ai/)
[![Downloads](https://static.pepy.tech/badge/crawl4ai/month)](https://pepy.tech/project/crawl4ai)
[![GitHub Sponsors](https://img.shields.io/github/sponsors/unclecode?style=flat&logo=GitHub-Sponsors&label=Sponsors&color=pink)](https://github.com/sponsors/unclecode)

<p align="center">
    <a href="https://x.com/crawl4ai">
      <img src="https://img.shields.io/badge/Follow%20on%20X-000000?style=for-the-badge&logo=x&logoColor=white" alt="Follow on X" />
    </a>
    <a href="https://www.linkedin.com/company/crawl4ai">
      <img src="https://img.shields.io/badge/Follow%20on%20LinkedIn-0077B5?style=for-the-badge&logo=linkedin&logoColor=white" alt="Follow on LinkedIn" />
    </a>
    <a href="https://discord.gg/jP8KfhDhyN">
      <img src="https://img.shields.io/badge/Join%20our%20Discord-5865F2?style=for-the-badge&logo=discord&logoColor=white" alt="Join our Discord" />
    </a>
  </p>
</div>

Crawl4AI turns the web into clean, LLM ready Markdown for RAG, agents, and data pipelines. Fast, controllable, battle tested by a 50k+ star community.

[✨ Check out latest update v0.7.3](#-recent-updates)

<<<<<<< HEAD
🎉 **Version 0.7.3 is now available!** The Multi-Config Intelligence Update brings URL-specific configurations for mixed content crawling, flexible Docker LLM providers, critical bug fixes, and improved documentation. Configure different strategies for docs, blogs, and APIs in a single crawl! [Read the release notes →](https://github.com/unclecode/crawl4ai/blob/main/docs/md_v2/blog/releases/0.7.3.md)
=======
✨ New in v0.7.0, Adaptive Crawling, Virtual Scroll, Link Preview scoring, Async URL Seeder, big performance gains. [Release notes →](https://github.com/unclecode/crawl4ai/blob/main/docs/blog/release-v0.7.0.md)
>>>>>>> 18504d78

<details>
  <summary>🤓 <strong>My Personal Story</strong></summary>

I grew up on an Amstrad, thanks to my dad, and never stopped building. In grad school I specialized in NLP and built crawlers for research. That’s where I learned how much extraction matters.

In 2023, I needed web-to-Markdown. The “open source” option wanted an account, API token, and $16, and still under-delivered. I went turbo anger mode, built Crawl4AI in days, and it went viral. Now it’s the most-starred crawler on GitHub.

I made it open source for **availability**, anyone can use it without a gate. Now I’m building the platform for **affordability**, anyone can run serious crawls without breaking the bank. If that resonates, join in, send feedback, or just crawl something amazing.
</details>


<details>
  <summary>Why developers pick Crawl4AI</summary>

- **LLM ready output**, smart Markdown with headings, tables, code, citation hints
- **Fast in practice**, async browser pool, caching, minimal hops
- **Full control**, sessions, proxies, cookies, user scripts, hooks
- **Adaptive intelligence**, learns site patterns, explores only what matters
- **Deploy anywhere**, zero keys, CLI and Docker, cloud friendly
</details>


## 🚀 Quick Start 

1. Install Crawl4AI:
```bash
# Install the package
pip install -U crawl4ai

# For pre release versions
pip install crawl4ai --pre

# Run post-installation setup
crawl4ai-setup

# Verify your installation
crawl4ai-doctor
```

If you encounter any browser-related issues, you can install them manually:
```bash
python -m playwright install --with-deps chromium
```

2. Run a simple web crawl with Python:
```python
import asyncio
from crawl4ai import *

async def main():
    async with AsyncWebCrawler() as crawler:
        result = await crawler.arun(
            url="https://www.nbcnews.com/business",
        )
        print(result.markdown)

if __name__ == "__main__":
    asyncio.run(main())
```

3. Or use the new command-line interface:
```bash
# Basic crawl with markdown output
crwl https://www.nbcnews.com/business -o markdown

# Deep crawl with BFS strategy, max 10 pages
crwl https://docs.crawl4ai.com --deep-crawl bfs --max-pages 10

# Use LLM extraction with a specific question
crwl https://www.example.com/products -q "Extract all product prices"
```

## 💖 Support Crawl4AI

> 🎉 **Sponsorship Program Now Open!** After powering 51K+ developers and 1 year of growth, Crawl4AI is launching dedicated support for **startups** and **enterprises**. Be among the first 50 **Founding Sponsors** for permanent recognition in our Hall of Fame.

Crawl4AI is the #1 trending open-source web crawler on GitHub. Your support keeps it independent, innovative, and free for the community — while giving you direct access to premium benefits.

<div align="">
  
[![Become a Sponsor](https://img.shields.io/badge/Become%20a%20Sponsor-pink?style=for-the-badge&logo=github-sponsors&logoColor=white)](https://github.com/sponsors/unclecode)  
[![Current Sponsors](https://img.shields.io/github/sponsors/unclecode?style=for-the-badge&logo=github&label=Current%20Sponsors&color=green)](https://github.com/sponsors/unclecode)

</div>

### 🤝 Sponsorship Tiers

- **🌱 Believer ($5/mo)** — Join the movement for data democratization  
- **🚀 Builder ($50/mo)** — Priority support & early access to features  
- **💼 Growing Team ($500/mo)** — Bi-weekly syncs & optimization help  
- **🏢 Data Infrastructure Partner ($2000/mo)** — Full partnership with dedicated support

**Why sponsor?**  
No rate-limited APIs. No lock-in. Build and own your data pipeline with direct guidance from the creator of Crawl4AI.

[See All Tiers & Benefits →](https://github.com/sponsors/unclecode)


## ✨ Features 

<details>
<summary>📝 <strong>Markdown Generation</strong></summary>

- 🧹 **Clean Markdown**: Generates clean, structured Markdown with accurate formatting.
- 🎯 **Fit Markdown**: Heuristic-based filtering to remove noise and irrelevant parts for AI-friendly processing.
- 🔗 **Citations and References**: Converts page links into a numbered reference list with clean citations.
- 🛠️ **Custom Strategies**: Users can create their own Markdown generation strategies tailored to specific needs.
- 📚 **BM25 Algorithm**: Employs BM25-based filtering for extracting core information and removing irrelevant content. 
</details>

<details>
<summary>📊 <strong>Structured Data Extraction</strong></summary>

- 🤖 **LLM-Driven Extraction**: Supports all LLMs (open-source and proprietary) for structured data extraction.
- 🧱 **Chunking Strategies**: Implements chunking (topic-based, regex, sentence-level) for targeted content processing.
- 🌌 **Cosine Similarity**: Find relevant content chunks based on user queries for semantic extraction.
- 🔎 **CSS-Based Extraction**: Fast schema-based data extraction using XPath and CSS selectors.
- 🔧 **Schema Definition**: Define custom schemas for extracting structured JSON from repetitive patterns.

</details>

<details>
<summary>🌐 <strong>Browser Integration</strong></summary>

- 🖥️ **Managed Browser**: Use user-owned browsers with full control, avoiding bot detection.
- 🔄 **Remote Browser Control**: Connect to Chrome Developer Tools Protocol for remote, large-scale data extraction.
- 👤 **Browser Profiler**: Create and manage persistent profiles with saved authentication states, cookies, and settings.
- 🔒 **Session Management**: Preserve browser states and reuse them for multi-step crawling.
- 🧩 **Proxy Support**: Seamlessly connect to proxies with authentication for secure access.
- ⚙️ **Full Browser Control**: Modify headers, cookies, user agents, and more for tailored crawling setups.
- 🌍 **Multi-Browser Support**: Compatible with Chromium, Firefox, and WebKit.
- 📐 **Dynamic Viewport Adjustment**: Automatically adjusts the browser viewport to match page content, ensuring complete rendering and capturing of all elements.

</details>

<details>
<summary>🔎 <strong>Crawling & Scraping</strong></summary>

- 🖼️ **Media Support**: Extract images, audio, videos, and responsive image formats like `srcset` and `picture`.
- 🚀 **Dynamic Crawling**: Execute JS and wait for async or sync for dynamic content extraction.
- 📸 **Screenshots**: Capture page screenshots during crawling for debugging or analysis.
- 📂 **Raw Data Crawling**: Directly process raw HTML (`raw:`) or local files (`file://`).
- 🔗 **Comprehensive Link Extraction**: Extracts internal, external links, and embedded iframe content.
- 🛠️ **Customizable Hooks**: Define hooks at every step to customize crawling behavior.
- 💾 **Caching**: Cache data for improved speed and to avoid redundant fetches.
- 📄 **Metadata Extraction**: Retrieve structured metadata from web pages.
- 📡 **IFrame Content Extraction**: Seamless extraction from embedded iframe content.
- 🕵️ **Lazy Load Handling**: Waits for images to fully load, ensuring no content is missed due to lazy loading.
- 🔄 **Full-Page Scanning**: Simulates scrolling to load and capture all dynamic content, perfect for infinite scroll pages.

</details>

<details>
<summary>🚀 <strong>Deployment</strong></summary>

- 🐳 **Dockerized Setup**: Optimized Docker image with FastAPI server for easy deployment.
- 🔑 **Secure Authentication**: Built-in JWT token authentication for API security.
- 🔄 **API Gateway**: One-click deployment with secure token authentication for API-based workflows.
- 🌐 **Scalable Architecture**: Designed for mass-scale production and optimized server performance.
- ☁️ **Cloud Deployment**: Ready-to-deploy configurations for major cloud platforms.

</details>

<details>
<summary>🎯 <strong>Additional Features</strong></summary>

- 🕶️ **Stealth Mode**: Avoid bot detection by mimicking real users.
- 🏷️ **Tag-Based Content Extraction**: Refine crawling based on custom tags, headers, or metadata.
- 🔗 **Link Analysis**: Extract and analyze all links for detailed data exploration.
- 🛡️ **Error Handling**: Robust error management for seamless execution.
- 🔐 **CORS & Static Serving**: Supports filesystem-based caching and cross-origin requests.
- 📖 **Clear Documentation**: Simplified and updated guides for onboarding and advanced usage.
- 🙌 **Community Recognition**: Acknowledges contributors and pull requests for transparency.

</details>

## Try it Now!

✨ Play around with this [![Open In Colab](https://colab.research.google.com/assets/colab-badge.svg)](https://colab.research.google.com/drive/1SgRPrByQLzjRfwoRNq1wSGE9nYY_EE8C?usp=sharing)

✨ Visit our [Documentation Website](https://docs.crawl4ai.com/)

## Installation 🛠️

Crawl4AI offers flexible installation options to suit various use cases. You can install it as a Python package or use Docker.

<details>
<summary>🐍 <strong>Using pip</strong></summary>

Choose the installation option that best fits your needs:

### Basic Installation

For basic web crawling and scraping tasks:

```bash
pip install crawl4ai
crawl4ai-setup # Setup the browser
```

By default, this will install the asynchronous version of Crawl4AI, using Playwright for web crawling.

👉 **Note**: When you install Crawl4AI, the `crawl4ai-setup` should automatically install and set up Playwright. However, if you encounter any Playwright-related errors, you can manually install it using one of these methods:

1. Through the command line:

   ```bash
   playwright install
   ```

2. If the above doesn't work, try this more specific command:

   ```bash
   python -m playwright install chromium
   ```

This second method has proven to be more reliable in some cases.

---

### Installation with Synchronous Version

The sync version is deprecated and will be removed in future versions. If you need the synchronous version using Selenium:

```bash
pip install crawl4ai[sync]
```

---

### Development Installation

For contributors who plan to modify the source code:

```bash
git clone https://github.com/unclecode/crawl4ai.git
cd crawl4ai
pip install -e .                    # Basic installation in editable mode
```

Install optional features:

```bash
pip install -e ".[torch]"           # With PyTorch features
pip install -e ".[transformer]"     # With Transformer features
pip install -e ".[cosine]"          # With cosine similarity features
pip install -e ".[sync]"            # With synchronous crawling (Selenium)
pip install -e ".[all]"             # Install all optional features
```

</details>

<details>
<summary>🐳 <strong>Docker Deployment</strong></summary>

> 🚀 **Now Available!** Our completely redesigned Docker implementation is here! This new solution makes deployment more efficient and seamless than ever.

### New Docker Features

The new Docker implementation includes:
- **Browser pooling** with page pre-warming for faster response times
- **Interactive playground** to test and generate request code
- **MCP integration** for direct connection to AI tools like Claude Code
- **Comprehensive API endpoints** including HTML extraction, screenshots, PDF generation, and JavaScript execution
- **Multi-architecture support** with automatic detection (AMD64/ARM64)
- **Optimized resources** with improved memory management

### Getting Started

```bash
# Pull and run the latest release
docker pull unclecode/crawl4ai:0.7.3
docker run -d -p 11235:11235 --name crawl4ai --shm-size=1g unclecode/crawl4ai:0.7.3

# Visit the playground at http://localhost:11235/playground
```

### Quick Test

Run a quick test (works for both Docker options):

```python
import requests

# Submit a crawl job
response = requests.post(
    "http://localhost:11235/crawl",
    json={"urls": ["https://example.com"], "priority": 10}
)
if response.status_code == 200:
    print("Crawl job submitted successfully.")
    
if "results" in response.json():
    results = response.json()["results"]
    print("Crawl job completed. Results:")
    for result in results:
        print(result)
else:
    task_id = response.json()["task_id"]
    print(f"Crawl job submitted. Task ID:: {task_id}")
    result = requests.get(f"http://localhost:11235/task/{task_id}")
```

For more examples, see our [Docker Examples](https://github.com/unclecode/crawl4ai/blob/main/docs/examples/docker_example.py). For advanced configuration, environment variables, and usage examples, see our [Docker Deployment Guide](https://docs.crawl4ai.com/basic/docker-deployment/).

</details>

---

## 🔬 Advanced Usage Examples 🔬

You can check the project structure in the directory [docs/examples](https://github.com/unclecode/crawl4ai/tree/main/docs/examples). Over there, you can find a variety of examples; here, some popular examples are shared.

<details>
<summary>📝 <strong>Heuristic Markdown Generation with Clean and Fit Markdown</strong></summary>

```python
import asyncio
from crawl4ai import AsyncWebCrawler, BrowserConfig, CrawlerRunConfig, CacheMode
from crawl4ai.content_filter_strategy import PruningContentFilter, BM25ContentFilter
from crawl4ai.markdown_generation_strategy import DefaultMarkdownGenerator

async def main():
    browser_config = BrowserConfig(
        headless=True,  
        verbose=True,
    )
    run_config = CrawlerRunConfig(
        cache_mode=CacheMode.ENABLED,
        markdown_generator=DefaultMarkdownGenerator(
            content_filter=PruningContentFilter(threshold=0.48, threshold_type="fixed", min_word_threshold=0)
        ),
        # markdown_generator=DefaultMarkdownGenerator(
        #     content_filter=BM25ContentFilter(user_query="WHEN_WE_FOCUS_BASED_ON_A_USER_QUERY", bm25_threshold=1.0)
        # ),
    )
    
    async with AsyncWebCrawler(config=browser_config) as crawler:
        result = await crawler.arun(
            url="https://docs.micronaut.io/4.7.6/guide/",
            config=run_config
        )
        print(len(result.markdown.raw_markdown))
        print(len(result.markdown.fit_markdown))

if __name__ == "__main__":
    asyncio.run(main())
```

</details>

<details>
<summary>🖥️ <strong>Executing JavaScript & Extract Structured Data without LLMs</strong></summary>

```python
import asyncio
from crawl4ai import AsyncWebCrawler, BrowserConfig, CrawlerRunConfig, CacheMode
from crawl4ai import JsonCssExtractionStrategy
import json

async def main():
    schema = {
    "name": "KidoCode Courses",
    "baseSelector": "section.charge-methodology .w-tab-content > div",
    "fields": [
        {
            "name": "section_title",
            "selector": "h3.heading-50",
            "type": "text",
        },
        {
            "name": "section_description",
            "selector": ".charge-content",
            "type": "text",
        },
        {
            "name": "course_name",
            "selector": ".text-block-93",
            "type": "text",
        },
        {
            "name": "course_description",
            "selector": ".course-content-text",
            "type": "text",
        },
        {
            "name": "course_icon",
            "selector": ".image-92",
            "type": "attribute",
            "attribute": "src"
        }
    }
}

    extraction_strategy = JsonCssExtractionStrategy(schema, verbose=True)

    browser_config = BrowserConfig(
        headless=False,
        verbose=True
    )
    run_config = CrawlerRunConfig(
        extraction_strategy=extraction_strategy,
        js_code=["""(async () => {const tabs = document.querySelectorAll("section.charge-methodology .tabs-menu-3 > div");for(let tab of tabs) {tab.scrollIntoView();tab.click();await new Promise(r => setTimeout(r, 500));}})();"""],
        cache_mode=CacheMode.BYPASS
    )
        
    async with AsyncWebCrawler(config=browser_config) as crawler:
        
        result = await crawler.arun(
            url="https://www.kidocode.com/degrees/technology",
            config=run_config
        )

        companies = json.loads(result.extracted_content)
        print(f"Successfully extracted {len(companies)} companies")
        print(json.dumps(companies[0], indent=2))


if __name__ == "__main__":
    asyncio.run(main())
```

</details>

<details>
<summary>📚 <strong>Extracting Structured Data with LLMs</strong></summary>

```python
import os
import asyncio
from crawl4ai import AsyncWebCrawler, BrowserConfig, CrawlerRunConfig, CacheMode, LLMConfig
from crawl4ai import LLMExtractionStrategy
from pydantic import BaseModel, Field

class OpenAIModelFee(BaseModel):
    model_name: str = Field(..., description="Name of the OpenAI model.")
    input_fee: str = Field(..., description="Fee for input token for the OpenAI model.")
    output_fee: str = Field(..., description="Fee for output token for the OpenAI model.")

async def main():
    browser_config = BrowserConfig(verbose=True)
    run_config = CrawlerRunConfig(
        word_count_threshold=1,
        extraction_strategy=LLMExtractionStrategy(
            # Here you can use any provider that Litellm library supports, for instance: ollama/qwen2
            # provider="ollama/qwen2", api_token="no-token", 
            llm_config = LLMConfig(provider="openai/gpt-4o", api_token=os.getenv('OPENAI_API_KEY')), 
            schema=OpenAIModelFee.schema(),
            extraction_type="schema",
            instruction="""From the crawled content, extract all mentioned model names along with their fees for input and output tokens. 
            Do not miss any models in the entire content. One extracted model JSON format should look like this: 
            {"model_name": "GPT-4", "input_fee": "US$10.00 / 1M tokens", "output_fee": "US$30.00 / 1M tokens"}."""
        ),            
        cache_mode=CacheMode.BYPASS,
    )
    
    async with AsyncWebCrawler(config=browser_config) as crawler:
        result = await crawler.arun(
            url='https://openai.com/api/pricing/',
            config=run_config
        )
        print(result.extracted_content)

if __name__ == "__main__":
    asyncio.run(main())
```

</details>

<details>
<summary>🤖 <strong>Using Your own Browser with Custom User Profile</strong></summary>

```python
import os, sys
from pathlib import Path
import asyncio, time
from crawl4ai import AsyncWebCrawler, BrowserConfig, CrawlerRunConfig, CacheMode

async def test_news_crawl():
    # Create a persistent user data directory
    user_data_dir = os.path.join(Path.home(), ".crawl4ai", "browser_profile")
    os.makedirs(user_data_dir, exist_ok=True)

    browser_config = BrowserConfig(
        verbose=True,
        headless=True,
        user_data_dir=user_data_dir,
        use_persistent_context=True,
    )
    run_config = CrawlerRunConfig(
        cache_mode=CacheMode.BYPASS
    )
    
    async with AsyncWebCrawler(config=browser_config) as crawler:
        url = "ADDRESS_OF_A_CHALLENGING_WEBSITE"
        
        result = await crawler.arun(
            url,
            config=run_config,
            magic=True,
        )
        
        print(f"Successfully crawled {url}")
        print(f"Content length: {len(result.markdown)}")
```

</details>

## ✨ Recent Updates

### Version 0.7.3 Release Highlights - The Multi-Config Intelligence Update

- **🎨 Multi-URL Configurations**: Different crawling strategies for different URL patterns in a single batch:
  ```python
  configs = [
      # Documentation sites - aggressive caching
      CrawlerRunConfig(
          url_matcher=["*docs*", "*documentation*"],
          cache_mode="write"
      ),
      # News sites - fresh content, scroll for lazy loading
      CrawlerRunConfig(
          url_matcher=lambda url: 'blog' in url or 'news' in url,
          cache_mode="bypass",
          js_code="window.scrollTo(0, document.body.scrollHeight/2);"
      ),
      # Default fallback
      CrawlerRunConfig()
  ]
  
  results = await crawler.arun_many(urls, config=configs)
  ```

- **🐳 Flexible Docker LLM Providers**: Configure LLM providers via environment variables:
  ```bash
  # Using .llm.env file (recommended)
  docker run -d --env-file .llm.env -p 11235:11235 unclecode/crawl4ai:latest
  ```

- **🔧 Bug Fixes & Improvements**: Critical stability fixes for production deployments

Read the full details in our [0.7.3 Release Notes](https://github.com/unclecode/crawl4ai/blob/main/docs/md_v2/blog/releases/0.7.3.md).

### Previous Version: 0.7.0 Release Highlights - The Adaptive Intelligence Update

- **🧠 Adaptive Crawling**: Your crawler now learns and adapts to website patterns automatically:
  ```python
  config = AdaptiveConfig(
      confidence_threshold=0.7, # Min confidence to stop crawling
      max_depth=5, # Maximum crawl depth
      max_pages=20, # Maximum number of pages to crawl
      strategy="statistical"
  )
  
  async with AsyncWebCrawler() as crawler:
      adaptive_crawler = AdaptiveCrawler(crawler, config)
      state = await adaptive_crawler.digest(
          start_url="https://news.example.com",
          query="latest news content"
      )
  # Crawler learns patterns and improves extraction over time
  ```

- **🌊 Virtual Scroll Support**: Complete content extraction from infinite scroll pages:
  ```python
  scroll_config = VirtualScrollConfig(
      container_selector="[data-testid='feed']",
      scroll_count=20,
      scroll_by="container_height",
      wait_after_scroll=1.0
  )
  
  result = await crawler.arun(url, config=CrawlerRunConfig(
      virtual_scroll_config=scroll_config
  ))
  ```

- **🔗 Intelligent Link Analysis**: 3-layer scoring system for smart link prioritization:
  ```python
  link_config = LinkPreviewConfig(
      query="machine learning tutorials",
      score_threshold=0.3,
      concurrent_requests=10
  )
  
  result = await crawler.arun(url, config=CrawlerRunConfig(
      link_preview_config=link_config,
      score_links=True
  ))
  # Links ranked by relevance and quality
  ```

- **🎣 Async URL Seeder**: Discover thousands of URLs in seconds:
  ```python
  seeder = AsyncUrlSeeder(SeedingConfig(
      source="sitemap+cc",
      pattern="*/blog/*",
      query="python tutorials",
      score_threshold=0.4
  ))
  
  urls = await seeder.discover("https://example.com")
  ```

- **⚡ Performance Boost**: Up to 3x faster with optimized resource handling and memory efficiency

Read the full details in our [0.7.0 Release Notes](https://docs.crawl4ai.com/blog/release-v0.7.0) or check the [CHANGELOG](https://github.com/unclecode/crawl4ai/blob/main/CHANGELOG.md).

<<<<<<< HEAD
### Previous Version: 0.6.0 Release Highlights

- **🌎 World-aware Crawling**: Set geolocation, language, and timezone for authentic locale-specific content:
  ```python
    crun_cfg = CrawlerRunConfig(
        url="https://browserleaks.com/geo",          # test page that shows your location
        locale="en-US",                              # Accept-Language & UI locale
        timezone_id="America/Los_Angeles",           # JS Date()/Intl timezone
        geolocation=GeolocationConfig(                 # override GPS coords
            latitude=34.0522,
            longitude=-118.2437,
            accuracy=10.0,
        )
    )
  ```

- **📊 Table-to-DataFrame Extraction**: Extract HTML tables directly to CSV or pandas DataFrames:
  ```python
    crawler = AsyncWebCrawler(config=browser_config)
    await crawler.start()

    try:
        # Set up scraping parameters
        crawl_config = CrawlerRunConfig(
            table_score_threshold=8,  # Strict table detection
        )

        # Execute market data extraction
        results: List[CrawlResult] = await crawler.arun(
            url="https://coinmarketcap.com/?page=1", config=crawl_config
        )

        # Process results
        raw_df = pd.DataFrame()
        for result in results:
            if result.success and result.tables:
                raw_df = pd.DataFrame(
                    result.tables[0]["rows"],
                    columns=result.tables[0]["headers"],
                )
                break
        print(raw_df.head())

    finally:
        await crawler.close()
  ```

- **🚀 Browser Pooling**: Pages launch hot with pre-warmed browser instances for lower latency and memory usage

- **🕸️ Network and Console Capture**: Full traffic logs and MHTML snapshots for debugging:
  ```python
  crawler_config = CrawlerRunConfig(
      capture_network=True,
      capture_console=True,
      mhtml=True
  )
  ```

- **🔌 MCP Integration**: Connect to AI tools like Claude Code through the Model Context Protocol
  ```bash
  # Add Crawl4AI to Claude Code
  claude mcp add --transport sse c4ai-sse http://localhost:11235/mcp/sse
  ```

- **🖥️ Interactive Playground**: Test configurations and generate API requests with the built-in web interface at `http://localhost:11235//playground`

- **🐳 Revamped Docker Deployment**: Streamlined multi-architecture Docker image with improved resource efficiency

- **📱 Multi-stage Build System**: Optimized Dockerfile with platform-specific performance enhancements


### Previous Version: 0.5.0 Major Release Highlights

-   **🚀 Deep Crawling System**: Explore websites beyond initial URLs with BFS, DFS, and BestFirst strategies
-   **⚡ Memory-Adaptive Dispatcher**: Dynamically adjusts concurrency based on system memory
-   **🔄 Multiple Crawling Strategies**: Browser-based and lightweight HTTP-only crawlers
-   **💻 Command-Line Interface**: New `crwl` CLI provides convenient terminal access
-   **👤 Browser Profiler**: Create and manage persistent browser profiles
-   **🧠 Crawl4AI Coding Assistant**: AI-powered coding assistant
-   **🏎️ LXML Scraping Mode**: Fast HTML parsing using the `lxml` library
-   **🌐 Proxy Rotation**: Built-in support for proxy switching
-   **🤖 LLM Content Filter**: Intelligent markdown generation using LLMs
-   **📄 PDF Processing**: Extract text, images, and metadata from PDF files

Read the full details in our [0.5.0 Release Notes](https://docs.crawl4ai.com/blog/releases/0.5.0.html).

=======
>>>>>>> 18504d78
## Version Numbering in Crawl4AI

Crawl4AI follows standard Python version numbering conventions (PEP 440) to help users understand the stability and features of each release.

<details>
<summary>📈 <strong>Version Numbers Explained</strong></summary>

Our version numbers follow this pattern: `MAJOR.MINOR.PATCH` (e.g., 0.4.3)

#### Pre-release Versions
We use different suffixes to indicate development stages:

- `dev` (0.4.3dev1): Development versions, unstable
- `a` (0.4.3a1): Alpha releases, experimental features
- `b` (0.4.3b1): Beta releases, feature complete but needs testing
- `rc` (0.4.3): Release candidates, potential final version

#### Installation
- Regular installation (stable version):
  ```bash
  pip install -U crawl4ai
  ```

- Install pre-release versions:
  ```bash
  pip install crawl4ai --pre
  ```

- Install specific version:
  ```bash
  pip install crawl4ai==0.4.3b1
  ```

#### Why Pre-releases?
We use pre-releases to:
- Test new features in real-world scenarios
- Gather feedback before final releases
- Ensure stability for production users
- Allow early adopters to try new features

For production environments, we recommend using the stable version. For testing new features, you can opt-in to pre-releases using the `--pre` flag.

</details>

## 📖 Documentation & Roadmap 

> 🚨 **Documentation Update Alert**: We're undertaking a major documentation overhaul next week to reflect recent updates and improvements. Stay tuned for a more comprehensive and up-to-date guide!

For current documentation, including installation instructions, advanced features, and API reference, visit our [Documentation Website](https://docs.crawl4ai.com/).

To check our development plans and upcoming features, visit our [Roadmap](https://github.com/unclecode/crawl4ai/blob/main/ROADMAP.md).

<details>
<summary>📈 <strong>Development TODOs</strong></summary>

- [x] 0. Graph Crawler: Smart website traversal using graph search algorithms for comprehensive nested page extraction
- [x] 1. Question-Based Crawler: Natural language driven web discovery and content extraction
- [x] 2. Knowledge-Optimal Crawler: Smart crawling that maximizes knowledge while minimizing data extraction
- [x] 3. Agentic Crawler: Autonomous system for complex multi-step crawling operations
- [x] 4. Automated Schema Generator: Convert natural language to extraction schemas
- [x] 5. Domain-Specific Scrapers: Pre-configured extractors for common platforms (academic, e-commerce)
- [x] 6. Web Embedding Index: Semantic search infrastructure for crawled content
- [x] 7. Interactive Playground: Web UI for testing, comparing strategies with AI assistance
- [x] 8. Performance Monitor: Real-time insights into crawler operations
- [ ] 9. Cloud Integration: One-click deployment solutions across cloud providers
- [x] 10. Sponsorship Program: Structured support system with tiered benefits
- [ ] 11. Educational Content: "How to Crawl" video series and interactive tutorials

</details>

## 🤝 Contributing 

We welcome contributions from the open-source community. Check out our [contribution guidelines](https://github.com/unclecode/crawl4ai/blob/main/CONTRIBUTORS.md) for more information.

I'll help modify the license section with badges. For the halftone effect, here's a version with it:

Here's the updated license section:

## 📄 License & Attribution

This project is licensed under the Apache License 2.0, attribution is recommended via the badges below. See the [Apache 2.0 License](https://github.com/unclecode/crawl4ai/blob/main/LICENSE) file for details.

### Attribution Requirements
When using Crawl4AI, you must include one of the following attribution methods:

<details>
<summary>📈 <strong>1. Badge Attribution (Recommended)</strong></summary>
Add one of these badges to your README, documentation, or website:

| Theme | Badge |
|-------|-------|
| **Disco Theme (Animated)** | <a href="https://github.com/unclecode/crawl4ai"><img src="./docs/assets/powered-by-disco.svg" alt="Powered by Crawl4AI" width="200"/></a> |
| **Night Theme (Dark with Neon)** | <a href="https://github.com/unclecode/crawl4ai"><img src="./docs/assets/powered-by-night.svg" alt="Powered by Crawl4AI" width="200"/></a> |
| **Dark Theme (Classic)** | <a href="https://github.com/unclecode/crawl4ai"><img src="./docs/assets/powered-by-dark.svg" alt="Powered by Crawl4AI" width="200"/></a> |
| **Light Theme (Classic)** | <a href="https://github.com/unclecode/crawl4ai"><img src="./docs/assets/powered-by-light.svg" alt="Powered by Crawl4AI" width="200"/></a> |
 

HTML code for adding the badges:
```html
<!-- Disco Theme (Animated) -->
<a href="https://github.com/unclecode/crawl4ai">
  <img src="https://raw.githubusercontent.com/unclecode/crawl4ai/main/docs/assets/powered-by-disco.svg" alt="Powered by Crawl4AI" width="200"/>
</a>

<!-- Night Theme (Dark with Neon) -->
<a href="https://github.com/unclecode/crawl4ai">
  <img src="https://raw.githubusercontent.com/unclecode/crawl4ai/main/docs/assets/powered-by-night.svg" alt="Powered by Crawl4AI" width="200"/>
</a>

<!-- Dark Theme (Classic) -->
<a href="https://github.com/unclecode/crawl4ai">
  <img src="https://raw.githubusercontent.com/unclecode/crawl4ai/main/docs/assets/powered-by-dark.svg" alt="Powered by Crawl4AI" width="200"/>
</a>

<!-- Light Theme (Classic) -->
<a href="https://github.com/unclecode/crawl4ai">
  <img src="https://raw.githubusercontent.com/unclecode/crawl4ai/main/docs/assets/powered-by-light.svg" alt="Powered by Crawl4AI" width="200"/>
</a>

<!-- Simple Shield Badge -->
<a href="https://github.com/unclecode/crawl4ai">
  <img src="https://img.shields.io/badge/Powered%20by-Crawl4AI-blue?style=flat-square" alt="Powered by Crawl4AI"/>
</a>
```

</details>

<details>
<summary>📖 <strong>2. Text Attribution</strong></summary>
Add this line to your documentation:
```
This project uses Crawl4AI (https://github.com/unclecode/crawl4ai) for web data extraction.
```
</details>

## 📚 Citation

If you use Crawl4AI in your research or project, please cite:

```bibtex
@software{crawl4ai2024,
  author = {UncleCode},
  title = {Crawl4AI: Open-source LLM Friendly Web Crawler & Scraper},
  year = {2024},
  publisher = {GitHub},
  journal = {GitHub Repository},
  howpublished = {\url{https://github.com/unclecode/crawl4ai}},
  commit = {Please use the commit hash you're working with}
}
```

Text citation format:
```
UncleCode. (2024). Crawl4AI: Open-source LLM Friendly Web Crawler & Scraper [Computer software]. 
GitHub. https://github.com/unclecode/crawl4ai
```

## 📧 Contact 

For questions, suggestions, or feedback, feel free to reach out:

- GitHub: [unclecode](https://github.com/unclecode)
- Twitter: [@unclecode](https://twitter.com/unclecode)
- Website: [crawl4ai.com](https://crawl4ai.com)

Happy Crawling! 🕸️🚀

## 🗾 Mission

Our mission is to unlock the value of personal and enterprise data by transforming digital footprints into structured, tradeable assets. Crawl4AI empowers individuals and organizations with open-source tools to extract and structure data, fostering a shared data economy.  

We envision a future where AI is powered by real human knowledge, ensuring data creators directly benefit from their contributions. By democratizing data and enabling ethical sharing, we are laying the foundation for authentic AI advancement.

<details>
<summary>🔑 <strong>Key Opportunities</strong></summary>
 
- **Data Capitalization**: Transform digital footprints into measurable, valuable assets.  
- **Authentic AI Data**: Provide AI systems with real human insights.  
- **Shared Economy**: Create a fair data marketplace that benefits data creators.  

</details>

<details>
<summary>🚀 <strong>Development Pathway</strong></summary>

1. **Open-Source Tools**: Community-driven platforms for transparent data extraction.  
2. **Digital Asset Structuring**: Tools to organize and value digital knowledge.  
3. **Ethical Data Marketplace**: A secure, fair platform for exchanging structured data.  

For more details, see our [full mission statement](./MISSION.md).
</details>

## Star History

[![Star History Chart](https://api.star-history.com/svg?repos=unclecode/crawl4ai&type=Date)](https://star-history.com/#unclecode/crawl4ai&Date)<|MERGE_RESOLUTION|>--- conflicted
+++ resolved
@@ -27,13 +27,9 @@
 
 Crawl4AI turns the web into clean, LLM ready Markdown for RAG, agents, and data pipelines. Fast, controllable, battle tested by a 50k+ star community.
 
-[✨ Check out latest update v0.7.3](#-recent-updates)
-
-<<<<<<< HEAD
-🎉 **Version 0.7.3 is now available!** The Multi-Config Intelligence Update brings URL-specific configurations for mixed content crawling, flexible Docker LLM providers, critical bug fixes, and improved documentation. Configure different strategies for docs, blogs, and APIs in a single crawl! [Read the release notes →](https://github.com/unclecode/crawl4ai/blob/main/docs/md_v2/blog/releases/0.7.3.md)
-=======
+[✨ Check out latest update v0.7.0](#-recent-updates)
+
 ✨ New in v0.7.0, Adaptive Crawling, Virtual Scroll, Link Preview scoring, Async URL Seeder, big performance gains. [Release notes →](https://github.com/unclecode/crawl4ai/blob/main/docs/blog/release-v0.7.0.md)
->>>>>>> 18504d78
 
 <details>
   <summary>🤓 <strong>My Personal Story</strong></summary>
@@ -305,9 +301,9 @@
 ### Getting Started
 
 ```bash
-# Pull and run the latest release
-docker pull unclecode/crawl4ai:0.7.3
-docker run -d -p 11235:11235 --name crawl4ai --shm-size=1g unclecode/crawl4ai:0.7.3
+# Pull and run the latest release candidate
+docker pull unclecode/crawl4ai:0.7.0
+docker run -d -p 11235:11235 --name crawl4ai --shm-size=1g unclecode/crawl4ai:0.7.0
 
 # Visit the playground at http://localhost:11235/playground
 ```
@@ -545,40 +541,7 @@
 
 ## ✨ Recent Updates
 
-### Version 0.7.3 Release Highlights - The Multi-Config Intelligence Update
-
-- **🎨 Multi-URL Configurations**: Different crawling strategies for different URL patterns in a single batch:
-  ```python
-  configs = [
-      # Documentation sites - aggressive caching
-      CrawlerRunConfig(
-          url_matcher=["*docs*", "*documentation*"],
-          cache_mode="write"
-      ),
-      # News sites - fresh content, scroll for lazy loading
-      CrawlerRunConfig(
-          url_matcher=lambda url: 'blog' in url or 'news' in url,
-          cache_mode="bypass",
-          js_code="window.scrollTo(0, document.body.scrollHeight/2);"
-      ),
-      # Default fallback
-      CrawlerRunConfig()
-  ]
-  
-  results = await crawler.arun_many(urls, config=configs)
-  ```
-
-- **🐳 Flexible Docker LLM Providers**: Configure LLM providers via environment variables:
-  ```bash
-  # Using .llm.env file (recommended)
-  docker run -d --env-file .llm.env -p 11235:11235 unclecode/crawl4ai:latest
-  ```
-
-- **🔧 Bug Fixes & Improvements**: Critical stability fixes for production deployments
-
-Read the full details in our [0.7.3 Release Notes](https://github.com/unclecode/crawl4ai/blob/main/docs/md_v2/blog/releases/0.7.3.md).
-
-### Previous Version: 0.7.0 Release Highlights - The Adaptive Intelligence Update
+### Version 0.7.0 Release Highlights - The Adaptive Intelligence Update
 
 - **🧠 Adaptive Crawling**: Your crawler now learns and adapts to website patterns automatically:
   ```python
@@ -643,95 +606,6 @@
 
 Read the full details in our [0.7.0 Release Notes](https://docs.crawl4ai.com/blog/release-v0.7.0) or check the [CHANGELOG](https://github.com/unclecode/crawl4ai/blob/main/CHANGELOG.md).
 
-<<<<<<< HEAD
-### Previous Version: 0.6.0 Release Highlights
-
-- **🌎 World-aware Crawling**: Set geolocation, language, and timezone for authentic locale-specific content:
-  ```python
-    crun_cfg = CrawlerRunConfig(
-        url="https://browserleaks.com/geo",          # test page that shows your location
-        locale="en-US",                              # Accept-Language & UI locale
-        timezone_id="America/Los_Angeles",           # JS Date()/Intl timezone
-        geolocation=GeolocationConfig(                 # override GPS coords
-            latitude=34.0522,
-            longitude=-118.2437,
-            accuracy=10.0,
-        )
-    )
-  ```
-
-- **📊 Table-to-DataFrame Extraction**: Extract HTML tables directly to CSV or pandas DataFrames:
-  ```python
-    crawler = AsyncWebCrawler(config=browser_config)
-    await crawler.start()
-
-    try:
-        # Set up scraping parameters
-        crawl_config = CrawlerRunConfig(
-            table_score_threshold=8,  # Strict table detection
-        )
-
-        # Execute market data extraction
-        results: List[CrawlResult] = await crawler.arun(
-            url="https://coinmarketcap.com/?page=1", config=crawl_config
-        )
-
-        # Process results
-        raw_df = pd.DataFrame()
-        for result in results:
-            if result.success and result.tables:
-                raw_df = pd.DataFrame(
-                    result.tables[0]["rows"],
-                    columns=result.tables[0]["headers"],
-                )
-                break
-        print(raw_df.head())
-
-    finally:
-        await crawler.close()
-  ```
-
-- **🚀 Browser Pooling**: Pages launch hot with pre-warmed browser instances for lower latency and memory usage
-
-- **🕸️ Network and Console Capture**: Full traffic logs and MHTML snapshots for debugging:
-  ```python
-  crawler_config = CrawlerRunConfig(
-      capture_network=True,
-      capture_console=True,
-      mhtml=True
-  )
-  ```
-
-- **🔌 MCP Integration**: Connect to AI tools like Claude Code through the Model Context Protocol
-  ```bash
-  # Add Crawl4AI to Claude Code
-  claude mcp add --transport sse c4ai-sse http://localhost:11235/mcp/sse
-  ```
-
-- **🖥️ Interactive Playground**: Test configurations and generate API requests with the built-in web interface at `http://localhost:11235//playground`
-
-- **🐳 Revamped Docker Deployment**: Streamlined multi-architecture Docker image with improved resource efficiency
-
-- **📱 Multi-stage Build System**: Optimized Dockerfile with platform-specific performance enhancements
-
-
-### Previous Version: 0.5.0 Major Release Highlights
-
--   **🚀 Deep Crawling System**: Explore websites beyond initial URLs with BFS, DFS, and BestFirst strategies
--   **⚡ Memory-Adaptive Dispatcher**: Dynamically adjusts concurrency based on system memory
--   **🔄 Multiple Crawling Strategies**: Browser-based and lightweight HTTP-only crawlers
--   **💻 Command-Line Interface**: New `crwl` CLI provides convenient terminal access
--   **👤 Browser Profiler**: Create and manage persistent browser profiles
--   **🧠 Crawl4AI Coding Assistant**: AI-powered coding assistant
--   **🏎️ LXML Scraping Mode**: Fast HTML parsing using the `lxml` library
--   **🌐 Proxy Rotation**: Built-in support for proxy switching
--   **🤖 LLM Content Filter**: Intelligent markdown generation using LLMs
--   **📄 PDF Processing**: Extract text, images, and metadata from PDF files
-
-Read the full details in our [0.5.0 Release Notes](https://docs.crawl4ai.com/blog/releases/0.5.0.html).
-
-=======
->>>>>>> 18504d78
 ## Version Numbering in Crawl4AI
 
 Crawl4AI follows standard Python version numbering conventions (PEP 440) to help users understand the stability and features of each release.
