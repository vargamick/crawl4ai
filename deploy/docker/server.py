# Import from auth.py
from auth import create_access_token, get_token_dependency, TokenRequest
from api import (
    handle_markdown_request,
    handle_llm_qa,
    handle_stream_crawl_request,
    handle_crawl_request,
    stream_results,
    _get_memory_mb
)
from utils import FilterType, load_config, setup_logging, verify_email_domain
import os
import sys
import time
from typing import List, Optional, Dict, AsyncGenerator
from contextlib import asynccontextmanager
from fastapi import FastAPI, HTTPException, Request, Query, Path, Depends, status
from fastapi.responses import StreamingResponse, RedirectResponse, PlainTextResponse, JSONResponse
from fastapi.middleware.httpsredirect import HTTPSRedirectMiddleware
from fastapi.middleware.trustedhost import TrustedHostMiddleware
from pydantic import BaseModel, Field
from slowapi import Limiter
from slowapi.util import get_remote_address
from prometheus_fastapi_instrumentator import Instrumentator
from redis import asyncio as aioredis
from crawl4ai import (
    BrowserConfig,
    CrawlerRunConfig,
    AsyncLogger
)

from crawler_manager import (
    CrawlerManager,
    CrawlerManagerConfig,
    PoolTimeoutError,
    NoHealthyCrawlerError
)


sys.path.append(os.path.dirname(os.path.realpath(__file__)))

__version__ = "0.2.6"


class CrawlRequest(BaseModel):
    urls: List[str] = Field(min_length=1, max_length=100)
    browser_config: Optional[Dict] = Field(default_factory=dict)
    crawler_config: Optional[Dict] = Field(default_factory=dict)


# Load configuration and setup
config = load_config()
setup_logging(config)
logger = AsyncLogger(
    log_file=config["logging"].get("log_file", "app.log"),
    verbose=config["logging"].get("verbose", False),
    tag_width=10,
)

# Initialize Redis
redis = aioredis.from_url(config["redis"].get("uri", "redis://localhost"))

# Initialize rate limiter
limiter = Limiter(
    key_func=get_remote_address,
    default_limits=[config["rate_limiting"]["default_limit"]],
    storage_uri=config["rate_limiting"]["storage_uri"]
)

# --- Initialize Manager (will be done in lifespan) ---
# Load manager config from the main config
manager_config_dict = config.get("crawler_pool", {})
# Use Pydantic to parse and validate
manager_config = CrawlerManagerConfig(**manager_config_dict)
crawler_manager = CrawlerManager(config=manager_config, logger=logger)

# --- FastAPI App and Lifespan ---


@asynccontextmanager
async def lifespan(app: FastAPI):
    # Startup
    logger.info("Starting up the server...")
    if manager_config.enabled:
        logger.info("Initializing Crawler Manager...")
        await crawler_manager.initialize()
        app.state.crawler_manager = crawler_manager  # Store manager in app state
        logger.info("Crawler Manager is enabled.")
    else:
        logger.warning("Crawler Manager is disabled.")
        app.state.crawler_manager = None  # Indicate disabled state

    yield  # Server runs here

    # Shutdown
    logger.info("Shutting down server...")
    if app.state.crawler_manager:
        logger.info("Shutting down Crawler Manager...")
        await app.state.crawler_manager.shutdown()
        logger.info("Crawler Manager shut down.")
    logger.info("Server shut down.")

app = FastAPI(
    title=config["app"]["title"],
    version=config["app"]["version"],
    lifespan=lifespan,
)

# Configure middleware
def setup_security_middleware(app, config):
    sec_config = config.get("security", {})
    if sec_config.get("enabled", False):
        if sec_config.get("https_redirect", False):
            app.add_middleware(HTTPSRedirectMiddleware)
        if sec_config.get("trusted_hosts", []) != ["*"]:
            app.add_middleware(TrustedHostMiddleware,
                               allowed_hosts=sec_config["trusted_hosts"])


setup_security_middleware(app, config)

# Prometheus instrumentation
if config["observability"]["prometheus"]["enabled"]:
    Instrumentator().instrument(app).expose(app)

# Get token dependency based on config
token_dependency = get_token_dependency(config)

# Middleware for security headers


@app.middleware("http")
async def add_security_headers(request: Request, call_next):
    response = await call_next(request)
    if config["security"]["enabled"]:
        response.headers.update(config["security"]["headers"])
    return response


async def get_manager() -> CrawlerManager:
    # Ensure manager exists and is enabled before yielding
    if not hasattr(app.state, 'crawler_manager') or app.state.crawler_manager is None:
        raise HTTPException(
            status_code=status.HTTP_503_SERVICE_UNAVAILABLE,
            detail="Crawler service is disabled or not initialized"
        )
    if not app.state.crawler_manager.is_enabled():
        raise HTTPException(
            status_code=status.HTTP_503_SERVICE_UNAVAILABLE,
            detail="Crawler service is currently disabled"
        )
    return app.state.crawler_manager

# Token endpoint (always available, but usage depends on config)


@app.post("/token")
async def get_token(request_data: TokenRequest):
    if not verify_email_domain(request_data.email):
        raise HTTPException(status_code=400, detail="Invalid email domain")
    token = create_access_token({"sub": request_data.email})
    return {"email": request_data.email, "access_token": token, "token_type": "bearer"}

# Endpoints with conditional auth


@app.get("/md/{url:path}")
@limiter.limit(config["rate_limiting"]["default_limit"])
async def get_markdown(
    request: Request,
    url: str,
    f: FilterType = FilterType.FIT,
    q: Optional[str] = None,
    c: Optional[str] = "0",
    token_data: Optional[Dict] = Depends(token_dependency)
):
    result = await handle_markdown_request(url, f, q, c, config)
    return PlainTextResponse(result)


@app.get("/llm/{url:path}", description="URL should be without http/https prefix")
async def llm_endpoint(
    request: Request,
    url: str = Path(...),
    q: str = Query(...),
    token_data: Optional[Dict] = Depends(token_dependency)
):
<<<<<<< HEAD
=======
    if not q:
        raise HTTPException(
            status_code=400, detail="Query parameter 'q' is required")
    if not url.startswith(('http://', 'https://')):
        url = 'https://' + url
>>>>>>> 16b23182
    try:
        answer = await handle_llm_qa(url, q, config)
        return JSONResponse({"answer": answer})
    except Exception as e:
        raise HTTPException(status_code=500, detail=str(e))


@app.get("/schema")
async def get_schema():
    from crawl4ai import BrowserConfig, CrawlerRunConfig
    return {"browser": BrowserConfig().dump(), "crawler": CrawlerRunConfig().dump()}


@app.get(config["observability"]["health_check"]["endpoint"])
async def health():
    return {"status": "ok", "timestamp": time.time(), "version": __version__}


@app.get(config["observability"]["prometheus"]["endpoint"])
async def metrics():
    return RedirectResponse(url=config["observability"]["prometheus"]["endpoint"])


@app.get("/browswers")
# Optional dependency
async def health(manager: Optional[CrawlerManager] = Depends(get_manager, use_cache=False)):
    base_status = {"status": "ok", "timestamp": time.time(),
                   "version": __version__}
    if manager:
        try:
            manager_status = await manager.get_status()
            base_status["crawler_manager"] = manager_status
        except Exception as e:
            base_status["crawler_manager"] = {
                "status": "error", "detail": str(e)}
    else:
        base_status["crawler_manager"] = {"status": "disabled"}
    return base_status


@app.post("/crawl")
@limiter.limit(config["rate_limiting"]["default_limit"])
async def crawl(
    request: Request,
    crawl_request: CrawlRequest,
    manager: CrawlerManager = Depends(get_manager),  # Use dependency
    token_data: Optional[Dict] = Depends(token_dependency)  # Keep auth
):
    if not crawl_request.urls:
<<<<<<< HEAD
        raise HTTPException(status_code=400, detail="At least one URL required")
    results = await handle_crawl_request(
        urls=crawl_request.urls,
        browser_config=crawl_request.browser_config,
        crawler_config=crawl_request.crawler_config,
        config=config
    )
=======
        raise HTTPException(
            status_code=400, detail="At least one URL required")
>>>>>>> 16b23182

    try:
        # Use the manager's context to get a crawler instance
        async with manager.get_crawler() as active_crawler:
            # Call the actual handler from api.py, passing the acquired crawler
            results_dict = await handle_crawl_request(
                crawler=active_crawler,  # Pass the live crawler instance
                urls=crawl_request.urls,
                # Pass user-provided configs, these might override pool defaults if needed
                # Or the manager/handler could decide how to merge them
                browser_config=crawl_request.browser_config or {},  # Ensure dict
                crawler_config=crawl_request.crawler_config or {},  # Ensure dict
                config=config  # Pass the global server config
            )
            return JSONResponse(results_dict)

    except PoolTimeoutError as e:
        logger.warning(f"Request rejected due to pool timeout: {e}")
        raise HTTPException(
            status_code=status.HTTP_503_SERVICE_UNAVAILABLE,  # Or 429
            detail=f"Crawler resources busy. Please try again later. Timeout: {e}"
        )
    except NoHealthyCrawlerError as e:
        logger.error(f"Request failed as no healthy crawler available: {e}")
        raise HTTPException(
            status_code=status.HTTP_503_SERVICE_UNAVAILABLE,
            detail=f"Crawler service temporarily unavailable: {e}"
        )
    except HTTPException:  # Re-raise HTTP exceptions from handler
        raise
    except Exception as e:
        logger.error(
            f"Unexpected error during batch crawl processing: {e}", exc_info=True)
        # Return generic error, details might be logged by handle_crawl_request
        raise HTTPException(
            status_code=status.HTTP_500_INTERNAL_SERVER_ERROR,
            detail=f"An unexpected error occurred: {e}"
        )


@app.post("/crawl/stream")
@limiter.limit(config["rate_limiting"]["default_limit"])
async def crawl_stream(
    request: Request,
    crawl_request: CrawlRequest,
    manager: CrawlerManager = Depends(get_manager),
    token_data: Optional[Dict] = Depends(token_dependency)
):
    if not crawl_request.urls:
        raise HTTPException(
            status_code=400, detail="At least one URL required")

    try:
        # THIS IS A BIT WORK OF ART RATHER THAN ENGINEERING
        # Acquire the crawler context from the manager
        # IMPORTANT: The context needs to be active for the *duration* of the stream
        # This structure might be tricky with FastAPI's StreamingResponse which consumes
        # the generator *after* the endpoint function returns.

        # --- Option A: Acquire crawler, pass to handler, handler yields ---
        # (Requires handler NOT to be async generator itself, but return one)
        # async with manager.get_crawler() as active_crawler:
        #     # Handler returns the generator
        #     _, results_gen = await handle_stream_crawl_request(
        #         crawler=active_crawler,
        #         urls=crawl_request.urls,
        #         browser_config=crawl_request.browser_config or {},
        #         crawler_config=crawl_request.crawler_config or {},
        #         config=config
        #     )
        #     # PROBLEM: `active_crawler` context exits before StreamingResponse uses results_gen
        #     # This releases the semaphore too early.

        # --- Option B: Pass manager to handler, handler uses context internally ---
        # (Requires modifying handle_stream_crawl_request signature/logic)
        # This seems cleaner. Let's assume api.py is adapted for this.
        # We need a way for the generator yielded by stream_results to know when
        # to release the semaphore.

        # --- Option C: Create a wrapper generator that handles context ---
        async def stream_wrapper(manager: CrawlerManager, crawl_request: CrawlRequest, config: dict) -> AsyncGenerator[bytes, None]:
            active_crawler = None
            try:
                async with manager.get_crawler() as acquired_crawler:
                    active_crawler = acquired_crawler  # Keep reference for cleanup
                    # Call the handler which returns the raw result generator
                    _crawler_ref, results_gen = await handle_stream_crawl_request(
                        crawler=acquired_crawler,
                        urls=crawl_request.urls,
                        browser_config=crawl_request.browser_config or {},
                        crawler_config=crawl_request.crawler_config or {},
                        config=config
                    )
                    # Use the stream_results utility to format and yield
                    async for data_bytes in stream_results(_crawler_ref, results_gen):
                        yield data_bytes
            except (PoolTimeoutError, NoHealthyCrawlerError) as e:
                # Yield a final error message in the stream
                error_payload = {"status": "error", "detail": str(e)}
                yield (json.dumps(error_payload) + "\n").encode('utf-8')
                logger.warning(f"Stream request failed: {e}")
                # Re-raise might be better if StreamingResponse handles it? Test needed.
            except HTTPException as e:  # Catch HTTP exceptions from handler setup
                error_payload = {"status": "error",
                                 "detail": e.detail, "status_code": e.status_code}
                yield (json.dumps(error_payload) + "\n").encode('utf-8')
                logger.warning(
                    f"Stream request failed with HTTPException: {e.detail}")
            except Exception as e:
                error_payload = {"status": "error",
                                 "detail": f"Unexpected stream error: {e}"}
                yield (json.dumps(error_payload) + "\n").encode('utf-8')
                logger.error(
                    f"Unexpected error during stream processing: {e}", exc_info=True)
            # finally:
                # Ensure crawler cleanup if stream_results doesn't handle it?
                # stream_results *should* call crawler.close(), but only on the
                # instance it received. If we pass the *manager* instead, this gets complex.
                # Let's stick to passing the acquired_crawler and rely on stream_results.

        # Create the generator using the wrapper
        streaming_generator = stream_wrapper(manager, crawl_request, config)

        return StreamingResponse(
            streaming_generator,  # Use the wrapper
            media_type='application/x-ndjson',
            headers={'Cache-Control': 'no-cache',
                     'Connection': 'keep-alive', 'X-Stream-Status': 'active'}
        )

    except (PoolTimeoutError, NoHealthyCrawlerError) as e:
        # These might occur if get_crawler fails *before* stream starts
        # Or if the wrapper re-raises them.
        logger.warning(f"Stream request rejected before starting: {e}")
        status_code = status.HTTP_503_SERVICE_UNAVAILABLE  # Or 429 for timeout
        # Don't raise HTTPException here, let the wrapper yield the error message.
        # If we want to return a non-200 initial status, need more complex handling.
        # Return an *empty* stream with error headers? Or just let wrapper yield error.

        async def _error_stream():
            error_payload = {"status": "error", "detail": str(e)}
            yield (json.dumps(error_payload) + "\n").encode('utf-8')
        return StreamingResponse(_error_stream(), status_code=status_code, media_type='application/x-ndjson')

    except HTTPException:  # Re-raise HTTP exceptions from setup
        raise
    except Exception as e:
        logger.error(
            f"Unexpected error setting up stream crawl: {e}", exc_info=True)
        raise HTTPException(
            status_code=status.HTTP_500_INTERNAL_SERVER_ERROR,
            detail=f"An unexpected error occurred setting up the stream: {e}"
        )

if __name__ == "__main__":
    import uvicorn
    uvicorn.run(
        "server:app",
        host=config["app"]["host"],
        port=config["app"]["port"],
        reload=config["app"]["reload"],
        timeout_keep_alive=config["app"]["timeout_keep_alive"]
    )<|MERGE_RESOLUTION|>--- conflicted
+++ resolved
@@ -35,6 +35,7 @@
     PoolTimeoutError,
     NoHealthyCrawlerError
 )
+import json
 
 
 sys.path.append(os.path.dirname(os.path.realpath(__file__)))
@@ -185,14 +186,6 @@
     q: str = Query(...),
     token_data: Optional[Dict] = Depends(token_dependency)
 ):
-<<<<<<< HEAD
-=======
-    if not q:
-        raise HTTPException(
-            status_code=400, detail="Query parameter 'q' is required")
-    if not url.startswith(('http://', 'https://')):
-        url = 'https://' + url
->>>>>>> 16b23182
     try:
         answer = await handle_llm_qa(url, q, config)
         return JSONResponse({"answer": answer})
@@ -242,18 +235,8 @@
     token_data: Optional[Dict] = Depends(token_dependency)  # Keep auth
 ):
     if not crawl_request.urls:
-<<<<<<< HEAD
-        raise HTTPException(status_code=400, detail="At least one URL required")
-    results = await handle_crawl_request(
-        urls=crawl_request.urls,
-        browser_config=crawl_request.browser_config,
-        crawler_config=crawl_request.crawler_config,
-        config=config
-    )
-=======
         raise HTTPException(
             status_code=400, detail="At least one URL required")
->>>>>>> 16b23182
 
     try:
         # Use the manager's context to get a crawler instance
@@ -393,10 +376,10 @@
         # If we want to return a non-200 initial status, need more complex handling.
         # Return an *empty* stream with error headers? Or just let wrapper yield error.
 
-        async def _error_stream():
+        async def _error_stream(e):
             error_payload = {"status": "error", "detail": str(e)}
             yield (json.dumps(error_payload) + "\n").encode('utf-8')
-        return StreamingResponse(_error_stream(), status_code=status_code, media_type='application/x-ndjson')
+        return StreamingResponse(_error_stream(e), status_code=status_code, media_type='application/x-ndjson')
 
     except HTTPException:  # Re-raise HTTP exceptions from setup
         raise
