--- conflicted
+++ resolved
@@ -445,13 +445,9 @@
             return await self._crawl_web(url, config)
 
         elif url.startswith("file://"):
-<<<<<<< HEAD
             # initialize empty lists for console messages
             captured_console = []
             
-=======
-            captured_console = None
->>>>>>> a55c2b3f
             # Process local file
             local_file_path = url[7:]  # Remove 'file://' prefix
             if not os.path.exists(local_file_path):
